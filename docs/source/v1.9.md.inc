--- conflicted
+++ resolved
@@ -6,24 +6,14 @@
 - The type annotations in the default configuration file are now easier to read: We
   replaced `Union[X, Y]` with `X | Y` and `Optional[X]` with `X | None`. (#908, #911 by @hoechenberger)
 
-<<<<<<< HEAD
-[//]: # (- Whatever (#000 by @whoever))
-
 ### :warning: Behavior changes
 
 - The [`depth`][mne_bids_pipeline._config.depth] parameter doesn't accept `None`
   anymore. Please use `0` instead. (#915 by @hoechenberger)
-=======
-[//]: # (### :warning: Behavior changes)
->>>>>>> 00d390cf
-
-[//]: # (- Whatever (#000 by @whoever))
 
 ### :package: Requirements
 
 - We dropped support for Python 3.9. You now need Python 3.10 or newer. (#908 by @hoechenberger)
-
-[//]: # (- Whatever (#000 by @whoever))
 
 ### :book: Documentation
 
