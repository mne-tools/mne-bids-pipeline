## v1.5.0 (unreleased)

This release contains a number of very important bug fixes that address problems related to decoding, time-frequency analysis, and inverse modeling.
All users are encouraged to update.

### :new: New features & enhancements

- Added `deriv_root` argument to CLI (#773 by @vferat)
- Added support for annotating bad segments based on head movement velocity (#757 by @larsoner)
- Added examples of T1 and FLASH BEM to website (#758 by @larsoner)
- Added support for extended SSS (eSSS) in Maxwell filtering (#762 by @larsoner)
- Output logging spacing improved (#764 by @larsoner)
- Added caching of sensor and source average steps (#765 by @larsoner)
- Improved logging of coregistration distances (#769 by @larsoner)
- Input validation has been improved by leveraging [pydantic](https://docs.pydantic.dev) (#779 by @larsoner)
- Reduced logging when reports are created and saved (#799 by @hoechenberger)
- Added [`"picard-extended_infomax"`][mne_bids_pipeline._config.ica_algorithm] ICA algorithm to perform "extended Infomax"-like ICA decomposition using Picard (#801 by @hoechenberger)
- Added support for using "local" [`autoreject`](https://autoreject.github.io) to find (and repair) bad channels on a
  per-epoch basis as the last preprocessing step; this can be enabled by setting [`reject`][mne_bids_pipeline._config.reject]
  to `"autoreject_local"`. The behavior can further be controlled via the new setting
  [`autoreject_n_interpolate`][mne_bids_pipeline._config.autoreject_n_interpolate]. (#807 by @hoechenberger)
<<<<<<< HEAD
- Added support for "local" [`autoreject`](https://autoreject.github.io) to find (and repair) bad channels on a per-epoch
  basis before submitting them to ICA fitting. This can be enabled by setting [`ica_reject`][mne_bids_pipeline._config.ica_reject]
  to `"autoreject_local"`. (#810 by @hoechenberger)
- The new setting [`decoding_which_epochs`][mne_bids_pipeline._config.decoding_which_epochs] controls which epochs (e.g., uncleaned, after ICA/SSP, cleaned) shall be used for decoding. (#xxx by @hoechenber)
=======
- Added support for "local" [`autoreject`](https://autoreject.github.io) to remove bad epochs
  before submitting the data to ICA fitting. This can be enabled by setting [`ica_reject`][mne_bids_pipeline._config.ica_reject]
  to `"autoreject_local"`. (#810, #816 by @hoechenberger)
>>>>>>> 1705142a
- Website documentation tables can now be sorted (e.g., to find examples that use a specific feature) (#808 by @larsoner)

[//]: # (### :warning: Behavior changes)

- The default cache directory is now `_cache` within the derivatives folder when using `memory_location=True`, set [`memory_subdir="joblib"`][mne_bids_pipeline._config.memory_subdir] to get the behavior from v1.4 (#778 by @larsoner)
- Before cleaning epochs via ICA, we used to reject any epochs execeeding the [`ica_reject`][mne_bids_pipeline._config.ica_reject]
  criteria. However, this may lead to the unnecessary exclusion of epochs that could have been salvaged through ICA cleaning. Now,
  we only apply `ica_reject` to the epochs used for ICA fitting. After the experimental epochs have been cleaned with ICA
  (`preprocessing/apply_ica` step), any remaining large-amplitude artifacts can be removed via
  [`reject`][mne_bids_pipeline._config.reject], which is used in the last preprocessing step, `preprocessing/ptp_reject`. (#806 by @hoechenberger)
- MVPA / decoding used to be performed on un-cleaned epochs in the past. Now, cleaned epochs will be used by default (please also see the "Bug fixes" section below). (#796 by @hoechenberger)

[//]: # (- Whatever (#000 by @whoever))

### :medical_symbol: Code health

- Fixed doc build errors and dependency specifications (#755 by @larsoner)
- Ensure `memory_file_method = "hash"` is tested (#768 by @larsoner)
- Enable [pre-commit.ci](https://pre-commit.ci) (#774 by @larsoner)
- Use `pooch` for web downloads (#775 by @larsoner)
- Ensure compatibility with MNE-Python 1.6 (#800 by @hoechenberger)
- Updated testing dataset for ds004229 v1.0.3 (#808 by @larsoner)

### :bug: Bug fixes

- Fixed bug where cache would not invalidate properly based on output file changes and steps could be incorrectly skipped. All steps will automatically rerun to accommodate the new, safer caching scheme (#756 by @larsoner)
- Fixed bug with parallelization across runs for Maxwell filtering (#761 by @larsoner)
- Fixed bug where head position files were not written with a proper suffix and extension (#761 by @larsoner)
- Fixed bug where default values for `decoding_csp_times` and `decoding_csp_freqs` were not set dynamically based on the config parameters (#779 by @larsoner)
- Fixed bug where the MNE logger verbosity was not respected inside parallel jobs (#813 by @larsoner)
- A number of processing steps erroneously **always** operated on un-cleaned epochs (`sensor/decoding_full_epochs`, `sensor/decoding_time_by_time`, `sensor/decoding_csp`); or operated on un-cleaned epochs (without PTP rejection) if no ICA or SSP was requested (`sensor/ime_frequency`, `sensor/make_cov`) The bug in `sensor/make_cov` could propagate to the source level, as the covariance matrix is used for inverse modeling. (#796 by @hoechenberger)
- Bad channels may have been submitted to MVPA (full epochs decoding, time-by-time decoding, CSP-based decoding) when not using Maxwell filtering
  (i.e., usually only EEG data was affected). This has now been fixed and data from bad channels is omitted from decoding. (#817 by @hoechenberger)<|MERGE_RESOLUTION|>--- conflicted
+++ resolved
@@ -19,16 +19,10 @@
   per-epoch basis as the last preprocessing step; this can be enabled by setting [`reject`][mne_bids_pipeline._config.reject]
   to `"autoreject_local"`. The behavior can further be controlled via the new setting
   [`autoreject_n_interpolate`][mne_bids_pipeline._config.autoreject_n_interpolate]. (#807 by @hoechenberger)
-<<<<<<< HEAD
-- Added support for "local" [`autoreject`](https://autoreject.github.io) to find (and repair) bad channels on a per-epoch
-  basis before submitting them to ICA fitting. This can be enabled by setting [`ica_reject`][mne_bids_pipeline._config.ica_reject]
-  to `"autoreject_local"`. (#810 by @hoechenberger)
-- The new setting [`decoding_which_epochs`][mne_bids_pipeline._config.decoding_which_epochs] controls which epochs (e.g., uncleaned, after ICA/SSP, cleaned) shall be used for decoding. (#xxx by @hoechenber)
-=======
 - Added support for "local" [`autoreject`](https://autoreject.github.io) to remove bad epochs
   before submitting the data to ICA fitting. This can be enabled by setting [`ica_reject`][mne_bids_pipeline._config.ica_reject]
   to `"autoreject_local"`. (#810, #816 by @hoechenberger)
->>>>>>> 1705142a
+- The new setting [`decoding_which_epochs`][mne_bids_pipeline._config.decoding_which_epochs] controls which epochs (e.g., uncleaned, after ICA/SSP, cleaned) shall be used for decoding. (#xxx by @hoechenber)
 - Website documentation tables can now be sorted (e.g., to find examples that use a specific feature) (#808 by @larsoner)
 
 [//]: # (### :warning: Behavior changes)
