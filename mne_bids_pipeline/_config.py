--- conflicted
+++ resolved
@@ -706,15 +706,9 @@
 
 mf_cal_missing: Literal["ignore", "warn", "raise"] = "raise"
 """
-<<<<<<< HEAD
-How to handle the situation where the Maxwell Filter calibration file is
-missing. Possible options are to ignore the missing file, issue a warning,
-or raise an error.
-=======
 How to handle the situation where the MEG device's fine calibration file is missing.
 Possible options are to ignore the missing file (as may be appropriate for OPM data),
 issue a warning, or raise an error.
->>>>>>> 30c77986
 """
 
 mf_ctc_fname: str | None = None
@@ -734,15 +728,9 @@
 
 mf_ctc_missing: Literal["ignore", "warn", "raise"] = "raise"
 """
-<<<<<<< HEAD
-How to handle the situation where the Maxwell Filter cross-talk file is
-missing. Possible options are to ignore the missing file, issue a warning,
-or raise an error.
-=======
 How to handle the situation where the MEG device's cross-talk file is missing. Possible
 options are to ignore the missing file (as may be appropriate for OPM data), issue a
 warning, or raise an error (appropriate for data from Electa/Neuromag/MEGIN systems).
->>>>>>> 30c77986
 """
 
 mf_esss: int = 0
