"""Group average at the sensor level.

The M/EEG-channel data are averaged for group averages.
"""

import os
import os.path as op
from functools import partial
from types import SimpleNamespace

import mne
import numpy as np
import pandas as pd
from mne_bids import BIDSPath
from scipy.io import loadmat, savemat

from mne_bids_pipeline._config_utils import (
    _bids_kwargs,
    _pl,
    _restrict_analyze_channels,
    get_decoding_contrasts,
    get_eeg_reference,
    get_sessions,
    get_subjects,
    get_subjects_given_session,
)
from mne_bids_pipeline._decoding import _handle_csp_args
from mne_bids_pipeline._logging import gen_log_kwargs, logger
from mne_bids_pipeline._parallel import get_parallel_backend, parallel_func
from mne_bids_pipeline._report import (
    _all_conditions,
    _contrasts_to_names,
    _open_report,
    _plot_decoding_time_generalization,
    _plot_full_epochs_decoding_scores,
    _plot_time_by_time_decoding_scores_gavg,
    _sanitize_cond_tag,
    add_csp_grand_average,
    add_event_counts,
    plot_time_by_time_decoding_t_values,
)
from mne_bids_pipeline._run import (
    _prep_out_files,
    _update_for_splits,
    failsafe_run,
    save_logs,
)
from mne_bids_pipeline.typing import FloatArrayT, InFilesT, OutFilesT, TypedDict


def get_input_fnames_average_evokeds(
    *,
    cfg: SimpleNamespace,
    subject: str,
    session: str | None,
) -> InFilesT:
    in_files = dict()
    # for each session, only use subjects who actually have data for that session
    subjects = get_subjects_given_session(cfg, session)
    for this_subject in subjects:
        in_files[f"evoked-{this_subject}"] = BIDSPath(
            subject=this_subject,
            session=session,
            task=cfg.task,
            acquisition=cfg.acq,
            run=None,
            recording=cfg.rec,
            space=cfg.space,
            suffix="ave",
            extension=".fif",
            datatype=cfg.datatype,
            root=cfg.deriv_root,
            check=False,
        )
    return in_files


@failsafe_run(
    get_input_fnames=get_input_fnames_average_evokeds,
)
def average_evokeds(
    *,
    cfg: SimpleNamespace,
    exec_params: SimpleNamespace,
    subject: str,
    session: str | None,
    in_files: InFilesT,
) -> OutFilesT:
    logger.info(**gen_log_kwargs(message="Creating grand averages"))
    # Container for all conditions:
    conditions = _all_conditions(cfg=cfg)
    evokeds_nested: list[list[mne.Evoked]] = [list() for _ in range(len(conditions))]

    keys = list(in_files)
    subjects_in_grand_avg = list()
    for key in keys:
        if key.startswith("evoked-"):
            subjects_in_grand_avg.append(key.replace("evoked-", ""))
        else:
            continue
        fname_in = in_files.pop(key)
        these_evokeds = mne.read_evokeds(fname_in)
        for idx, evoked in enumerate(these_evokeds):
            evokeds_nested[idx].append(evoked)  # Insert into the container

    evokeds: list[mne.Evoked] = list()
    for these_evokeds in evokeds_nested:
        if not these_evokeds:  # empty
            continue
        evokeds.append(
            mne.grand_average(
                these_evokeds, interpolate_bads=cfg.interpolate_bads_grand_average
            )  # Combine subjects
        )
        # Keep condition in comment
        evokeds[-1].comment = "Grand average: " + these_evokeds[0].comment

    out_files = dict()
    fname_out = out_files["evokeds"] = BIDSPath(
        subject=subject,
        session=session,
        task=cfg.task,
        acquisition=cfg.acq,
        run=None,
        processing="clean",
        recording=cfg.rec,
        space=cfg.space,
        suffix="ave",
        extension=".fif",
        datatype=cfg.datatype,
        root=cfg.deriv_root,
        check=False,
    )
    # short-circuit, writing a dummy file (can be needed when no data present for a
    # given missing run)
<<<<<<< HEAD
    if not evokeds:
        fname_out.fpath.write_bytes(b"")
        return _prep_out_files(exec_params=exec_params, out_files=out_files)
=======
    fname_verbose = fname_out.fpath.with_suffix(".fif.IS_INTENTIONALLY_EMPTY.txt")
    if not evokeds:
        fname_out.fpath.write_bytes(b"")
        fname_verbose.write_text("No evoked data present for any subject.\n", "utf-8")
        return _prep_out_files(exec_params=exec_params, out_files=out_files)
    fname_verbose.unlink(missing_ok=True)  # should remove if previously written
>>>>>>> e228500f

    if not fname_out.fpath.parent.exists():
        os.makedirs(fname_out.fpath.parent)

    msg = f"Saving grand-averaged evoked sensor data: {fname_out.basename}"
    logger.info(**gen_log_kwargs(message=msg))
    mne.write_evokeds(fname_out, evokeds, overwrite=True)
    if exec_params.interactive:
        for evoked in evokeds:
            evoked.plot()

    # Reporting
    evokeds = [_restrict_analyze_channels(evoked, cfg) for evoked in evokeds]
    with _open_report(
        cfg=cfg, exec_params=exec_params, subject=subject, session=session
    ) as report:
        # Add event stats.
        add_event_counts(
            cfg=cfg,
            report=report,
            subject=subject,
            session=session,
        )

        # Evoked responses
        if evokeds:
            n_contrasts = len(cfg.contrasts)
            n_signals = len(evokeds) - n_contrasts
            msg = (
                f"Adding {n_signals} evoked response{_pl(n_signals)} and "
                f"{n_contrasts} contrast{_pl(n_contrasts)} to the report."
            )
        else:
            msg = "No evoked conditions or contrasts found."
        logger.info(**gen_log_kwargs(message=msg))
        # construct the common part of the titles
        _title = f"N = {len(subjects_in_grand_avg)}"
        if n_missing := (len(cfg.subjects) - len(subjects_in_grand_avg)):
            _title += f"{n_missing} subjects excluded due to missing session data"
        for condition, evoked in zip(conditions, evokeds):
            tags: tuple[str, ...] = ("evoked", _sanitize_cond_tag(condition))
            if condition in cfg.conditions:
                title = f"Average (sensor): {condition}, {_title}"
            else:  # It's a contrast of two conditions.
                title = f"Average (sensor) contrast: {condition}, {_title}"
                tags = tags + ("contrast",)

            report.add_evokeds(
                evokeds=evoked,
                titles=title,
                projs=False,
                tags=tags,
                n_time_points=cfg.report_evoked_n_time_points,
                # captions=evoked.comment,  # TODO upstream
                replace=True,
                n_jobs=1,  # don't auto parallelize
            )

    assert len(in_files) == 0, list(in_files)
    return _prep_out_files(exec_params=exec_params, out_files=out_files)


class ClusterAcrossTime(TypedDict):
    times: FloatArrayT
    p_value: float


def _decoding_cluster_permutation_test(
    scores: FloatArrayT,
    times: FloatArrayT,
    cluster_forming_t_threshold: float | None,
    n_permutations: int,
    random_seed: int,
) -> tuple[FloatArrayT, list[ClusterAcrossTime], int]:
    """Perform a cluster permutation test on decoding scores.

    The clusters are formed across time points.
    """
    t_vals, all_clusters, cluster_p_vals, H0 = mne.stats.permutation_cluster_1samp_test(
        X=scores,
        threshold=cluster_forming_t_threshold,
        n_permutations=n_permutations,
        adjacency=None,  # each time point is "connected" to its neighbors
        out_type="mask",
        tail=1,  # one-sided: significantly above chance level
        seed=random_seed,
        verbose="error",  # ignore No clusters found
    )
    n_permutations = H0.size - 1

    # Convert to a list of Clusters
    clusters = []
    for cluster_idx, cluster_time_slice in enumerate(all_clusters):
        cluster_times = times[cluster_time_slice]
        cluster_p_val = cluster_p_vals[cluster_idx]
        cluster = ClusterAcrossTime(times=cluster_times, p_value=cluster_p_val)
        clusters.append(cluster)

    return t_vals, clusters, n_permutations


def _get_epochs_in_files(
    *,
    cfg: SimpleNamespace,
    subject: str,
    session: str | None,
) -> InFilesT:
    in_files = dict()
    # here we just need one subject's worth of Epochs, to get the time domain. But we
    # still must be careful that the subject actually has data for the requested session
    in_files["epochs"] = BIDSPath(
        subject=get_subjects_given_session(cfg, session)[0],
        session=session,
        task=cfg.task,
        acquisition=cfg.acq,
        run=None,
        recording=cfg.rec,
        space=cfg.space,
        suffix="epo",
        extension=".fif",
        datatype=cfg.datatype,
        root=cfg.deriv_root,
        check=False,
    )
    _update_for_splits(in_files, "epochs", single=True)
    return in_files


def _decoding_out_fname(
    *,
    cfg: SimpleNamespace,
    subject: str,
    session: str | None,
    cond_1: str | None,
    cond_2: str | None,
    kind: str,
    extension: str = ".mat",
) -> BIDSPath:
    if cond_1 is None:
        assert cond_2 is None
        processing = ""
    else:
        assert cond_2 is not None
        processing = f"{cond_1}+{cond_2}+"
    processing = (
        f"{processing}{kind}+{cfg.decoding_metric}".replace(op.sep, "")
        .replace("_", "-")
        .replace("-", "")
    )
    return BIDSPath(
        subject=subject,
        session=session,
        task=cfg.task,
        acquisition=cfg.acq,
        run=None,
        recording=cfg.rec,
        space=cfg.space,
        processing=processing,
        suffix="decoding",
        extension=extension,
        datatype=cfg.datatype,
        root=cfg.deriv_root,
        check=False,
    )


def _get_input_fnames_decoding(
    *,
    cfg: SimpleNamespace,
    subject: str,
    session: str | None,
    cond_1: str,
    cond_2: str,
    kind: str,
    extension: str = ".mat",
) -> InFilesT:
    in_files = _get_epochs_in_files(cfg=cfg, subject="ignored", session=session)
    for this_subject in cfg.subjects:
        in_files[f"scores-{this_subject}"] = _decoding_out_fname(
            cfg=cfg,
            subject=this_subject,
            session=session,
            cond_1=cond_1,
            cond_2=cond_2,
            kind=kind,
            extension=extension,
        )
    return in_files


@failsafe_run(
    get_input_fnames=partial(
        _get_input_fnames_decoding,
        kind="TimeByTime",
    ),
)
def average_time_by_time_decoding(
    *,
    cfg: SimpleNamespace,
    exec_params: SimpleNamespace,
    subject: str,
    session: str | None,
    cond_1: str,
    cond_2: str,
    in_files: InFilesT,
) -> OutFilesT:
    logger.info(**gen_log_kwargs(message="Averaging time-by-time decoding results"))
    # Get the time points from the very first subject. They are identical
    # across all subjects and conditions, so this should suffice.
    epochs = mne.read_epochs(in_files.pop("epochs"), preload=False)
    dtg_decim = cfg.decoding_time_generalization_decim
    if cfg.decoding_time_generalization and dtg_decim > 1:
        epochs.decimate(dtg_decim, verbose="error")
    times = epochs.times
    del epochs

    time_points_shape: tuple[int, ...] = (len(times),)
    if cfg.decoding_time_generalization:
        time_points_shape += (len(times),)

    n_subjects = len(cfg.subjects)
    contrast_score_stats = {
        "cond_1": cond_1,
        "cond_2": cond_2,
        "times": times,
        "N": n_subjects,
        "decim": dtg_decim,
        "mean": np.empty(time_points_shape),
        "mean_min": np.empty(time_points_shape),
        "mean_max": np.empty(time_points_shape),
        "mean_se": np.empty(time_points_shape),
        "mean_ci_lower": np.empty(time_points_shape),
        "mean_ci_upper": np.empty(time_points_shape),
        "cluster_all_times": np.array([]),
        "cluster_all_t_values": np.array([]),
        "cluster_t_threshold": np.nan,
        "cluster_n_permutations": np.nan,
        "clusters": list(),
    }

    # Extract mean CV scores from all subjects.
    mean_scores: FloatArrayT = np.empty((n_subjects, *time_points_shape))

    # Remaining in_files are all decoding data
    assert len(in_files) == n_subjects, list(in_files.keys())
    for sub_idx, key in enumerate(list(in_files)):
        decoding_data = loadmat(in_files.pop(key))
        mean_scores[sub_idx, :] = decoding_data["scores"].mean(axis=0)

    # Cluster permutation test.
    # We can only permute for two or more subjects
    #
    # If we've performed time generalization, we will only use the diagonal
    # CV scores here (classifiers trained and tested at the same time
    # points).

    if n_subjects > 1:
        # Constrain cluster permutation test to time points of the
        # time-locked event or later.
        # We subtract the chance level from the scores as we'll be
        # performing a 1-sample test (i.e., test against 0)!
        idx = np.where(times >= 0)[0]

        if cfg.decoding_time_generalization:
            cluster_permutation_scores = mean_scores[:, idx, idx] - 0.5
        else:
            cluster_permutation_scores = mean_scores[:, idx] - 0.5

        cluster_permutation_times = times[idx]
        if cfg.cluster_forming_t_threshold is None:
            import scipy.stats

            cluster_forming_t_threshold = scipy.stats.t.ppf(
                1 - 0.05, len(cluster_permutation_scores) - 1
            )
        else:
            cluster_forming_t_threshold = cfg.cluster_forming_t_threshold

        t_vals, clusters, n_perm = _decoding_cluster_permutation_test(
            scores=cluster_permutation_scores,
            times=cluster_permutation_times,
            cluster_forming_t_threshold=cluster_forming_t_threshold,
            n_permutations=cfg.cluster_n_permutations,
            random_seed=cfg.random_state,
        )

        contrast_score_stats.update(
            {
                "cluster_all_times": cluster_permutation_times,
                "cluster_all_t_values": t_vals,
                "cluster_t_threshold": cluster_forming_t_threshold,
                "clusters": clusters,
                "cluster_n_permutations": n_perm,
            }
        )

        del cluster_permutation_scores, cluster_permutation_times, n_perm

    # Now we can calculate some descriptive statistics on the mean scores.
    # We use the [:] here as a safeguard to ensure we don't mess up the
    # dimensions.
    #
    # For time generalization, all values (each time point vs each other)
    # are considered.
    contrast_score_stats["mean"][:] = mean_scores.mean(axis=0)
    contrast_score_stats["mean_min"][:] = mean_scores.min(axis=0)
    contrast_score_stats["mean_max"][:] = mean_scores.max(axis=0)

    # Finally, for each time point, bootstrap the mean, and calculate the
    # SD of the bootstrapped distribution: this is the standard error of
    # the mean. We also derive 95% confidence intervals.
    rng = np.random.default_rng(seed=cfg.random_state)
    for time_idx in range(len(times)):
        if cfg.decoding_time_generalization:
            data = mean_scores[:, time_idx, time_idx]
        else:
            data = mean_scores[:, time_idx]
        scores_resampled = rng.choice(data, size=(cfg.n_boot, n_subjects), replace=True)
        bootstrapped_means = scores_resampled.mean(axis=1)

        # SD of the bootstrapped distribution == SE of the metric.
        se = bootstrapped_means.std(ddof=1)
        ci_lower = np.quantile(bootstrapped_means, q=0.025)
        ci_upper = np.quantile(bootstrapped_means, q=0.975)

        contrast_score_stats["mean_se"][time_idx] = se
        contrast_score_stats["mean_ci_lower"][time_idx] = ci_lower
        contrast_score_stats["mean_ci_upper"][time_idx] = ci_upper

        del bootstrapped_means, se, ci_lower, ci_upper

    out_files = dict()
    out_files["mat"] = _decoding_out_fname(
        cfg=cfg,
        subject=subject,
        session=session,
        cond_1=cond_1,
        cond_2=cond_2,
        kind="TimeByTime",
    )
    savemat(out_files["mat"], contrast_score_stats)

    section = f"Decoding: time-by-time, N = {len(cfg.subjects)}"
    with _open_report(
        cfg=cfg, exec_params=exec_params, subject=subject, session=session
    ) as report:
        logger.info(**gen_log_kwargs(message="Adding time-by-time decoding results"))
        import matplotlib.pyplot as plt

        tags = (
            "epochs",
            "contrast",
            "decoding",
            f"{_sanitize_cond_tag(cond_1)}–{_sanitize_cond_tag(cond_2)}",
        )
        decoding_data = loadmat(out_files["mat"])

        # Plot scores
        fig = _plot_time_by_time_decoding_scores_gavg(
            cfg=cfg,
            decoding_data=decoding_data,
        )
        caption = (
            f"Based on N={decoding_data['N'].squeeze()} "
            f"subjects. Standard error and confidence interval "
            f"of the mean were bootstrapped with {cfg.n_boot} "
            f"resamples. CI must not be used for statistical inference here, "
            f"as it is not corrected for multiple testing."
        )
        if len(get_subjects(cfg)) > 1:
            caption += (
                f" Time periods with decoding performance significantly above "
                f"chance, if any, were derived with a one-tailed "
                f"cluster-based permutation test "
                f"({decoding_data['cluster_n_permutations'].squeeze()} "
                f"permutations) and are highlighted in yellow."
            )
            title = f"Decoding over time: {cond_1} vs. {cond_2}"
            report.add_figure(
                fig=fig,
                title=title,
                caption=caption,
                section=section,
                tags=tags,
                replace=True,
            )
            plt.close(fig)

        # Plot t-values used to form clusters
        if len(get_subjects(cfg)) > 1:
            fig = plot_time_by_time_decoding_t_values(decoding_data=decoding_data)
            t_threshold = np.round(decoding_data["cluster_t_threshold"], 3).item()
            caption = (
                f"Observed t-values. Time points with "
                f"t-values > {t_threshold} were used to form clusters."
            )
            report.add_figure(
                fig=fig,
                title=f"t-values across time: {cond_1} vs. {cond_2}",
                caption=caption,
                section=section,
                tags=tags,
                replace=True,
            )
            plt.close(fig)

        if cfg.decoding_time_generalization:
            fig = _plot_decoding_time_generalization(
                decoding_data=decoding_data,
                metric=cfg.decoding_metric,
                kind="grand-average",
            )
            caption = (
                f"Time generalization (generalization across time, GAT): "
                f"each classifier is trained on each time point, and tested "
                f"on all other time points. The results were averaged across "
                f"N={decoding_data['N'].item()} subjects."
            )
            title = f"Time generalization: {cond_1} vs. {cond_2}"
            report.add_figure(
                fig=fig,
                title=title,
                caption=caption,
                section=section,
                tags=tags,
                replace=True,
            )
            plt.close(fig)

    return _prep_out_files(out_files=out_files, exec_params=exec_params)


@failsafe_run(
    get_input_fnames=partial(
        _get_input_fnames_decoding,
        kind="FullEpochs",
    ),
)
def average_full_epochs_decoding(
    *,
    cfg: SimpleNamespace,
    exec_params: SimpleNamespace,
    subject: str,
    session: str | None,
    cond_1: str,
    cond_2: str,
    in_files: InFilesT,
) -> OutFilesT:
    n_subjects = len(cfg.subjects)
    in_files.pop("epochs")  # not used but okay to include

    contrast_score_stats = {
        "cond_1": cond_1,
        "cond_2": cond_2,
        "N": n_subjects,
        "subjects": cfg.subjects,
        "scores": np.nan,
        "mean": np.nan,
        "mean_min": np.nan,
        "mean_max": np.nan,
        "mean_se": np.nan,
        "mean_ci_lower": np.nan,
        "mean_ci_upper": np.nan,
    }

    # Extract mean CV scores from all subjects.
    mean_scores = np.empty(n_subjects)
    for sub_idx, key in enumerate(list(in_files)):
        decoding_data = loadmat(in_files.pop(key))
        mean_scores[sub_idx] = decoding_data["scores"].mean()

    # Now we can calculate some descriptive statistics on the mean scores.
    # We use the [:] here as a safeguard to ensure we don't mess up the
    # dimensions.
    contrast_score_stats["scores"] = mean_scores
    contrast_score_stats["mean"] = mean_scores.mean()
    contrast_score_stats["mean_min"] = mean_scores.min()
    contrast_score_stats["mean_max"] = mean_scores.max()

    # Finally, bootstrap the mean, and calculate the
    # SD of the bootstrapped distribution: this is the standard error of
    # the mean. We also derive 95% confidence intervals.
    rng = np.random.default_rng(seed=cfg.random_state)
    scores_resampled = rng.choice(
        mean_scores, size=(cfg.n_boot, n_subjects), replace=True
    )
    bootstrapped_means = scores_resampled.mean(axis=1)

    # SD of the bootstrapped distribution == SE of the metric.
    se = bootstrapped_means.std(ddof=1)
    ci_lower = np.quantile(bootstrapped_means, q=0.025)
    ci_upper = np.quantile(bootstrapped_means, q=0.975)

    contrast_score_stats["mean_se"] = se
    contrast_score_stats["mean_ci_lower"] = ci_lower
    contrast_score_stats["mean_ci_upper"] = ci_upper

    del bootstrapped_means, se, ci_lower, ci_upper

    out_files = dict()
    fname_out = out_files["mat"] = _decoding_out_fname(
        cfg=cfg,
        subject=subject,
        session=session,
        cond_1=cond_1,
        cond_2=cond_2,
        kind="FullEpochs",
    )
    if not fname_out.fpath.parent.exists():
        os.makedirs(fname_out.fpath.parent)
    savemat(fname_out, contrast_score_stats)
    return _prep_out_files(out_files=out_files, exec_params=exec_params)


def get_input_files_average_full_epochs_report(
    *,
    cfg: SimpleNamespace,
    subject: str,
    session: str | None,
    decoding_contrasts: list[list[str]],
) -> InFilesT:
    in_files = dict()
    for contrast in decoding_contrasts:
        in_files[f"decoding-full-epochs-{contrast}"] = _decoding_out_fname(
            cfg=cfg,
            subject=subject,
            session=session,
            cond_1=contrast[0],
            cond_2=contrast[1],
            kind="FullEpochs",
        )
    return in_files


@failsafe_run(
    get_input_fnames=get_input_files_average_full_epochs_report,
)
def average_full_epochs_report(
    *,
    cfg: SimpleNamespace,
    exec_params: SimpleNamespace,
    subject: str,
    session: str | None,
    decoding_contrasts: list[list[str]],
    in_files: InFilesT,
) -> OutFilesT:
    """Add decoding results to the grand average report."""
    out_files = dict()
    out_files["cluster"] = _decoding_out_fname(
        cfg=cfg,
        subject=subject,
        session=session,
        cond_1=None,
        cond_2=None,
        kind="FullEpochs",
        extension=".xlsx",
    )

    with _open_report(
        cfg=cfg, exec_params=exec_params, subject=subject, session=session
    ) as report:
        import matplotlib.pyplot as plt  # nested import to help joblib

        logger.info(
            **gen_log_kwargs(message="Adding full-epochs decoding results to report")
        )

        # Full-epochs decoding
        all_decoding_scores = []
        for key in list(in_files):
            if not key.startswith("decoding-full-epochs-"):
                continue
            decoding_data = loadmat(in_files.pop(key))
            all_decoding_scores.append(np.atleast_1d(decoding_data["scores"].squeeze()))
            del decoding_data

        fig, caption, data = _plot_full_epochs_decoding_scores(
            contrast_names=_contrasts_to_names(decoding_contrasts),
            scores=all_decoding_scores,
            metric=cfg.decoding_metric,
            kind="grand-average",
        )
        with pd.ExcelWriter(out_files["cluster"]) as w:
            data.to_excel(w, sheet_name="FullEpochs", index=False)
        report.add_figure(
            fig=fig,
            title="Full-epochs decoding",
            section=f"Decoding: full-epochs, N = {len(cfg.subjects)}",
            caption=caption,
            tags=(
                "epochs",
                "contrast",
                "decoding",
                *[
                    f"{_sanitize_cond_tag(cond_1)}–{_sanitize_cond_tag(cond_2)}"
                    for cond_1, cond_2 in cfg.decoding_contrasts
                ],
            ),
            replace=True,
        )
        # close figure to save memory
        plt.close(fig)
    return _prep_out_files(exec_params=exec_params, out_files=out_files)


@failsafe_run(
    get_input_fnames=partial(
        _get_input_fnames_decoding,
        kind="CSP",
        extension=".xlsx",
    ),
)
def average_csp_decoding(
    *,
    cfg: SimpleNamespace,
    exec_params: SimpleNamespace,
    subject: str,
    session: str | None,
    cond_1: str,
    cond_2: str,
    in_files: InFilesT,
) -> OutFilesT:
    msg = f"Summarizing CSP results: {cond_1} - {cond_2}."
    logger.info(**gen_log_kwargs(message=msg))
    in_files.pop("epochs")

    all_decoding_data_freq = []
    all_decoding_data_time_freq = []
    for key in list(in_files):
        fname_xlsx = in_files.pop(key)
        with pd.ExcelFile(fname_xlsx) as xf:
            decoding_data_freq = pd.read_excel(
                xf,
                sheet_name="CSP Frequency",
                dtype={"subject": str},  # don't drop trailing zeros
            )
            all_decoding_data_freq.append(decoding_data_freq)
            if "CSP Time-Frequency" in xf.sheet_names:
                decoding_data_time_freq = pd.read_excel(
                    xf,
                    sheet_name="CSP Time-Frequency",
                    dtype={"subject": str},  # don't drop trailing zeros
                )
                all_decoding_data_time_freq.append(decoding_data_time_freq)
        del fname_xlsx

    # Now calculate descriptes and bootstrap CIs.
    grand_average_freq = _average_csp_time_freq(
        cfg=cfg,
        subject=subject,
        session=session,
        data=all_decoding_data_freq,
    )
    if len(all_decoding_data_time_freq):
        grand_average_time_freq = _average_csp_time_freq(
            cfg=cfg,
            subject=subject,
            session=session,
            data=all_decoding_data_time_freq,
        )
    else:
        grand_average_time_freq = None

    out_files = dict()
    out_files["freq"] = _decoding_out_fname(
        cfg=cfg,
        subject=subject,
        session=session,
        cond_1=cond_1,
        cond_2=cond_2,
        kind="CSP",
        extension=".xlsx",
    )
    with pd.ExcelWriter(out_files["freq"]) as w:
        grand_average_freq.to_excel(w, sheet_name="CSP Frequency", index=False)
        if grand_average_time_freq is not None:
            grand_average_time_freq.to_excel(
                w, sheet_name="CSP Time-Frequency", index=False
            )
    del grand_average_time_freq

    # Perform a cluster-based permutation test.
    subjects = cfg.subjects
    freq_name_to_bins_map, time_bins = _handle_csp_args(
        cfg.decoding_csp_times,
        cfg.decoding_csp_freqs,
        cfg.decoding_metric,
        epochs_tmin=cfg.epochs_tmin,
        epochs_tmax=cfg.epochs_tmax,
        time_frequency_freq_min=cfg.time_frequency_freq_min,
        time_frequency_freq_max=cfg.time_frequency_freq_max,
    )
    if not len(time_bins):
        fname_csp_cluster_results = None
    else:
        time_bins_df = pd.DataFrame(time_bins, columns=["t_min", "t_max"])
        del time_bins
        data_for_clustering = {}
        for freq_range_name in freq_name_to_bins_map:
            a = np.empty(
                shape=(
                    len(subjects),
                    len(time_bins_df),
                    len(freq_name_to_bins_map[freq_range_name]),
                )
            )
            a.fill(np.nan)
            data_for_clustering[freq_range_name] = a

        g = pd.concat(all_decoding_data_time_freq).groupby(
            ["subject", "freq_range_name", "t_min", "t_max"]
        )

        for (subject_, freq_range_name, t_min, t_max), df in g:
            scores = df["mean_crossval_score"]
            sub_idx = subjects.index(subject_)
            time_bin_idx = time_bins_df.loc[
                (np.isclose(time_bins_df["t_min"], t_min))
                & (np.isclose(time_bins_df["t_max"], t_max)),
                :,
            ].index
            assert len(time_bin_idx) == 1
            time_bin_idx = time_bin_idx[0]
            data_for_clustering[freq_range_name][sub_idx][time_bin_idx] = scores

        if cfg.cluster_forming_t_threshold is None:
            import scipy.stats

            cluster_forming_t_threshold = scipy.stats.t.ppf(
                1 - 0.05,
                len(cfg.subjects) - 1,  # one-sided test
            )
        else:
            cluster_forming_t_threshold = cfg.cluster_forming_t_threshold

        cluster_permutation_results = {}
        for freq_range_name, X in data_for_clustering.items():
            if len(X) < 2:
                t_vals = np.full(X.shape[1:], np.nan)
                H0 = all_clusters = cluster_p_vals = np.array([])
            else:
                (
                    t_vals,
                    all_clusters,
                    cluster_p_vals,
                    H0,
                ) = mne.stats.permutation_cluster_1samp_test(  # noqa: E501
                    X=X - 0.5,  # One-sample test against zero.
                    threshold=cluster_forming_t_threshold,
                    n_permutations=cfg.cluster_n_permutations,
                    adjacency=None,  # each time & freq bin connected to its neighbors
                    out_type="mask",
                    tail=1,  # one-sided: significantly above chance level
                    seed=cfg.random_state,
                )
            n_permutations = H0.size - 1
            all_clusters = np.array(all_clusters)  # preserve "empty" 0th dimension
            cluster_permutation_results[freq_range_name] = {
                "mean_crossval_scores": X.mean(axis=0),
                "t_vals": t_vals,
                "clusters": all_clusters,
                "cluster_p_vals": cluster_p_vals,
                "cluster_t_threshold": cluster_forming_t_threshold,
                "n_permutations": n_permutations,
                "time_bin_edges": cfg.decoding_csp_times,
                "freq_bin_edges": cfg.decoding_csp_freqs[freq_range_name],
            }

        out_files["cluster"] = out_files["freq"].copy().update(extension=".mat")
        savemat(file_name=out_files["cluster"], mdict=cluster_permutation_results)
        fname_csp_cluster_results = out_files["cluster"]

    assert subject == "average"
    with _open_report(
        cfg=cfg, exec_params=exec_params, subject=subject, session=session
    ) as report:
        add_csp_grand_average(
            cfg=cfg,
            subject=subject,
            session=session,
            report=report,
            cond_1=cond_1,
            cond_2=cond_2,
            fname_csp_freq_results=out_files["freq"],
            fname_csp_cluster_results=fname_csp_cluster_results,
        )
    return _prep_out_files(out_files=out_files, exec_params=exec_params)


def _average_csp_time_freq(
    *,
    cfg: SimpleNamespace,
    subject: str,
    session: str | None,
    data: pd.DataFrame,
) -> pd.DataFrame:
    # Prepare a dataframe for storing the results.
    grand_average = data[0].copy()
    del grand_average["mean_crossval_score"]

    grand_average["subject"] = subject
    grand_average["mean"] = np.nan
    grand_average["mean_se"] = np.nan
    grand_average["mean_ci_lower"] = np.nan
    grand_average["mean_ci_upper"] = np.nan

    # Now generate descriptive and bootstrapped statistics.
    n_subjects = len(cfg.subjects)
    rng = np.random.default_rng(seed=cfg.random_state)
    for row_idx, row in grand_average.iterrows():
        all_scores = np.array([df.loc[row_idx, "mean_crossval_score"] for df in data])

        grand_average.loc[row_idx, "mean"] = all_scores.mean()

        # Abort here if we only have a single subject – no need to bootstrap
        # CIs etc.
        if len(cfg.subjects) == 1:
            continue

        # Bootstrap the mean, and calculate the
        # SD of the bootstrapped distribution: this is the standard error of
        # the mean. We also derive 95% confidence intervals.
        scores_resampled = rng.choice(
            all_scores, size=(cfg.n_boot, n_subjects), replace=True
        )
        bootstrapped_means = scores_resampled.mean(axis=1)

        # SD of the bootstrapped distribution == SE of the metric.
        with np.errstate(over="raise"):
            se = bootstrapped_means.std(ddof=1)
        ci_lower = np.quantile(bootstrapped_means, q=0.025)
        ci_upper = np.quantile(bootstrapped_means, q=0.975)

        grand_average.loc[row_idx, "mean_se"] = se
        grand_average.loc[row_idx, "mean_ci_lower"] = ci_lower
        grand_average.loc[row_idx, "mean_ci_upper"] = ci_upper

        del (
            bootstrapped_means,
            se,
            ci_lower,
            ci_upper,
            scores_resampled,
            all_scores,
            row_idx,
            row,
        )

    return grand_average


def get_config(
    *,
    config: SimpleNamespace,
) -> SimpleNamespace:
    cfg = SimpleNamespace(
        subjects=get_subjects(config),
        allow_missing_sessions=config.allow_missing_sessions,
        task_is_rest=config.task_is_rest,
        conditions=config.conditions,
        contrasts=config.contrasts,
        epochs_tmin=config.epochs_tmin,
        epochs_tmax=config.epochs_tmax,
        time_frequency_freq_min=config.time_frequency_freq_min,
        time_frequency_freq_max=config.time_frequency_freq_max,
        decode=config.decode,
        decoding_metric=config.decoding_metric,
        decoding_n_splits=config.decoding_n_splits,
        decoding_time_generalization=config.decoding_time_generalization,
        decoding_time_generalization_decim=config.decoding_time_generalization_decim,
        decoding_csp=config.decoding_csp,
        decoding_csp_freqs=config.decoding_csp_freqs,
        decoding_csp_times=config.decoding_csp_times,
        decoding_contrasts=get_decoding_contrasts(config),
        random_state=config.random_state,
        n_boot=config.n_boot,
        cluster_forming_t_threshold=config.cluster_forming_t_threshold,
        cluster_n_permutations=config.cluster_n_permutations,
        analyze_channels=config.analyze_channels,
        interpolate_bads_grand_average=config.interpolate_bads_grand_average,
        ch_types=config.ch_types,
        eeg_reference=get_eeg_reference(config),
        sessions=get_sessions(config),
        exclude_subjects=config.exclude_subjects,
        report_evoked_n_time_points=config.report_evoked_n_time_points,
        cluster_permutation_p_threshold=config.cluster_permutation_p_threshold,
        # TODO: needed because get_datatype gets called again...
        data_type=config.data_type,
        **_bids_kwargs(config=config),
    )
    return cfg


def main(*, config: SimpleNamespace) -> None:
    subject = "average"
    if config.task_is_rest:
        msg = 'Skipping, task is "rest" …'
        logger.info(**gen_log_kwargs(message=msg, subject=subject))
        return
    cfg = get_config(
        config=config,
    )
    exec_params = config.exec_params
    if hasattr(exec_params.overrides, "subjects"):
<<<<<<< HEAD
        msg = "Skipping, --subjects is set …"
=======
        msg = "Skipping, --subject is set …"
>>>>>>> e228500f
        logger.info(**gen_log_kwargs(message=msg, subject=subject))
        return
    sessions = get_sessions(config=config)
    if cfg.decode or cfg.decoding_csp:
        decoding_contrasts = get_decoding_contrasts(config=cfg)
    else:
        decoding_contrasts = []
    logs = list()
    with get_parallel_backend(exec_params):
        # 1. Evoked data
        logs += [
            average_evokeds(
                cfg=cfg,
                exec_params=exec_params,
                subject=subject,
                session=session,
            )
            for session in sessions
        ]

        # 2. Time decoding
        if cfg.decode and decoding_contrasts:
            # Full epochs (single report function plots across all contrasts
            # so it's a separate cached step)
            logs += [
                average_full_epochs_decoding(
                    cfg=cfg,
                    subject=subject,
                    session=session,
                    cond_1=contrast[0],
                    cond_2=contrast[1],
                    exec_params=exec_params,
                )
                for session in sessions
                for contrast in decoding_contrasts
            ]
            logs += [
                average_full_epochs_report(
                    cfg=cfg,
                    exec_params=exec_params,
                    subject=subject,
                    session=session,
                    decoding_contrasts=decoding_contrasts,
                )
                for session in sessions
            ]
            # Time-by-time
            parallel, run_func = parallel_func(
                average_time_by_time_decoding, exec_params=exec_params
            )
            logs += parallel(
                run_func(
                    cfg=cfg,
                    exec_params=exec_params,
                    subject=subject,
                    session=session,
                    cond_1=contrast[0],
                    cond_2=contrast[1],
                )
                for session in sessions
                for contrast in decoding_contrasts
            )

        # 3. CSP
        if cfg.decoding_csp and decoding_contrasts:
            parallel, run_func = parallel_func(
                average_csp_decoding, exec_params=exec_params
            )
            logs += parallel(
                run_func(
                    cfg=cfg,
                    exec_params=exec_params,
                    subject=subject,
                    session=session,
                    cond_1=contrast[0],
                    cond_2=contrast[1],
                )
                for contrast in get_decoding_contrasts(config=cfg)
                for session in sessions
            )

    save_logs(config=config, logs=logs)<|MERGE_RESOLUTION|>--- conflicted
+++ resolved
@@ -133,18 +133,12 @@
     )
     # short-circuit, writing a dummy file (can be needed when no data present for a
     # given missing run)
-<<<<<<< HEAD
-    if not evokeds:
-        fname_out.fpath.write_bytes(b"")
-        return _prep_out_files(exec_params=exec_params, out_files=out_files)
-=======
     fname_verbose = fname_out.fpath.with_suffix(".fif.IS_INTENTIONALLY_EMPTY.txt")
     if not evokeds:
         fname_out.fpath.write_bytes(b"")
         fname_verbose.write_text("No evoked data present for any subject.\n", "utf-8")
         return _prep_out_files(exec_params=exec_params, out_files=out_files)
     fname_verbose.unlink(missing_ok=True)  # should remove if previously written
->>>>>>> e228500f
 
     if not fname_out.fpath.parent.exists():
         os.makedirs(fname_out.fpath.parent)
@@ -1049,11 +1043,7 @@
     )
     exec_params = config.exec_params
     if hasattr(exec_params.overrides, "subjects"):
-<<<<<<< HEAD
-        msg = "Skipping, --subjects is set …"
-=======
         msg = "Skipping, --subject is set …"
->>>>>>> e228500f
         logger.info(**gen_log_kwargs(message=msg, subject=subject))
         return
     sessions = get_sessions(config=config)
