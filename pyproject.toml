[build-system]
requires = ["hatchling", "hatch-vcs"]
build-backend = "hatchling.build"

[project]
name = "mne-bids-pipeline"
# Keep in sync with README.md:
description = "A full-flegded processing pipeline for your MEG and EEG data"
readme = "README.md"
requires-python = ">=3.9"
license = { file = "LICENSE.txt" }
keywords = ["science", "neuroscience", "psychology"]
authors = [
  { name = "Eric Larson" },
  { name = "Alexandre Gramfort" },
  { name = "Mainak Jas" },
  { name = "Richard Höchenberger", email = "richard.hoechenberger@gmail.com" },
]
classifiers = [
  "Intended Audience :: Science/Research",
  "Programming Language :: Python",
]
dependencies = [
<<<<<<< HEAD
    "typing_extensions; python_version < '3.8'",
    "importlib_metadata; python_version < '3.8'",
    "psutil",  # for joblib
    "packaging",
    "numpy",
    "scipy",
    "matplotlib",
    "nibabel",
    "joblib >= 0.14",
    "threadpoolctl",
    "dask[distributed]",
    "bokeh < 3",  # for distributed dashboard
    "jupyter-server-proxy",  # to have dask and jupyter working together
    "scikit-learn",
    "pandas",
    "pyarrow",  # from pandas
    "seaborn",
    "json_tricks",
    "pydantic >= 2.0.0",
    "rich",
    "python-picard",
    "qtpy",
    "pyvista",
    "pyvistaqt",
    "openpyxl",
    "autoreject",
    "mne[hdf5] >=1.2",
    "mne-bids[full]",
    "filelock",
    "setuptools >=65",
=======
  "psutil",               # for joblib
  "packaging",
  "numpy",
  "scipy",
  "matplotlib",
  "nibabel",
  "joblib >= 0.14",
  "threadpoolctl",
  "dask[distributed]",
  "bokeh < 3",            # for distributed dashboard
  "jupyter-server-proxy", # to have dask and jupyter working together
  "scikit-learn",
  "pandas",
  "seaborn",
  "json_tricks",
  "pydantic >= 2.0.0",
  "rich",
  "python-picard",
  "qtpy",
  "pyvista",
  "pyvistaqt",
  "openpyxl",
  "autoreject",
  "mne[hdf5] >=1.2",
  "mne-bids[full]",
  "filelock",
>>>>>>> 9055e9cf
]
dynamic = ["version"]

[project.optional-dependencies]
tests = [
  "pytest",
  "pytest-cov",
  "pooch",
  "psutil",
  "datalad",
  "ruff",
  "mkdocs",
  "mkdocs-material >= 9.0.4",
  "mkdocs-material-extensions",
  "mkdocs-macros-plugin",
  "mkdocs-include-markdown-plugin",
  "mkdocs-exclude",
  "mkdocstrings-python",
  "mike",
  "jinja2",
  "black",                          # function signature formatting
  "livereload",
  "openneuro-py >= 2022.2.0",
  "httpx >= 0.20",
  "tqdm",
  "Pygments",
  "pyyaml",
]

[project.scripts]
mne_bids_pipeline = "mne_bids_pipeline._main:main"

[project.urls]
homepage = "https://mne.tools/mne-bids-pipeline"
repository = "https://github.com/mne-tools/mne-bids-pipeline"
changelog = "http://mne.tools/mne-bids-pipeline/changes.html"

[tool.hatch.version]
source = "vcs"
raw-options = { version_scheme = "release-branch-semver" }

[tool.hatch.build]
exclude = [
  "/.*",
  "/codecov.yml",
  "**/tests",
  "/docs",
  "/docs/source/examples/gen_examples.py", # specify explicitly because its exclusion is negated in .gitignore
  "/Makefile",
  "/BUILDING.md",
  "/CONTRIBUTING.md",
  "ignore_words.txt",
]

[tool.codespell]
skip = "docs/site/*,*.html,steps/freesurfer/contrib/*"
ignore-words = "ignore_words.txt"
builtin = "clear,rare,informal,names,usage"
quiet-level = 3
interactive = 3
enable-colors = ""
count = ""

[tool.pytest.ini_options]
addopts = "-ra -vv --tb=short --cov=mne_bids_pipeline --cov-report= --junit-xml=junit-results.xml --durations=10"
testpaths = ["mne_bids_pipeline"]
junit_family = "xunit2"

[tool.ruff]
exclude = ["**/freesurfer/contrib", "dist/", "build/"]

[tool.black]
exclude = "(.*/freesurfer/contrib/.*)|(dist/)|(build/)"<|MERGE_RESOLUTION|>--- conflicted
+++ resolved
@@ -21,38 +21,6 @@
   "Programming Language :: Python",
 ]
 dependencies = [
-<<<<<<< HEAD
-    "typing_extensions; python_version < '3.8'",
-    "importlib_metadata; python_version < '3.8'",
-    "psutil",  # for joblib
-    "packaging",
-    "numpy",
-    "scipy",
-    "matplotlib",
-    "nibabel",
-    "joblib >= 0.14",
-    "threadpoolctl",
-    "dask[distributed]",
-    "bokeh < 3",  # for distributed dashboard
-    "jupyter-server-proxy",  # to have dask and jupyter working together
-    "scikit-learn",
-    "pandas",
-    "pyarrow",  # from pandas
-    "seaborn",
-    "json_tricks",
-    "pydantic >= 2.0.0",
-    "rich",
-    "python-picard",
-    "qtpy",
-    "pyvista",
-    "pyvistaqt",
-    "openpyxl",
-    "autoreject",
-    "mne[hdf5] >=1.2",
-    "mne-bids[full]",
-    "filelock",
-    "setuptools >=65",
-=======
   "psutil",               # for joblib
   "packaging",
   "numpy",
@@ -66,6 +34,7 @@
   "jupyter-server-proxy", # to have dask and jupyter working together
   "scikit-learn",
   "pandas",
+  "pyarrow",  # from pandas
   "seaborn",
   "json_tricks",
   "pydantic >= 2.0.0",
@@ -79,7 +48,6 @@
   "mne[hdf5] >=1.2",
   "mne-bids[full]",
   "filelock",
->>>>>>> 9055e9cf
 ]
 dynamic = ["version"]
 
