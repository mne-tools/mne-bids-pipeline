from types import SimpleNamespace
import mne
import os.path
import re
import numpy as np
from mne_bids import BIDSPath

from ..._config_utils import (
    _bids_kwargs,
    get_eeg_reference,
    get_runs,
    get_sessions,
    get_subjects,
)
from ..._import_data import annotations_to_events, make_epochs
from ..._logging import gen_log_kwargs, logger
from ..._parallel import get_parallel_backend, parallel_func
from ..._reject import _get_reject
from ..._report import _open_report
from ..._run import _prep_out_files, _update_for_splits, failsafe_run, save_logs

def _check_HEOG_ET_vars(cfg):
    # helper function for sorting out heog and et channels
    bipolar = False
    if isinstance(cfg.sync_heog_ch, tuple):
        heog_ch = "bi_HEOG"
        bipolar = True
    else:
        heog_ch = cfg.sync_heog_ch
    
    if isinstance(cfg.sync_et_ch, tuple):
        et_ch = list(cfg.sync_et_ch)
    else:
        et_ch = [cfg.sync_et_ch]
    
    return heog_ch, et_ch, bipolar

def _mark_calibration_as_bad(raw, cfg):
    # marks recalibration beginnings and ends as one bad segment
    cur_idx = None
    cur_start_time = 0.
    last_status = None
    for annot in raw.annotations:
        calib_match = re.match(cfg.sync_calibration_string, annot["description"])
        if not calib_match: continue
        calib_status, calib_idx = calib_match.group(1), calib_match.group(2)
        if calib_idx  == cur_idx and calib_status == "end":
            duration = annot["onset"] - cur_start_time
            raw.annotations.append(cur_start_time, duration, f"BAD_Recalibrate {calib_idx}")
            cur_idx, cur_start_time = None, 0.
        elif calib_status == "start" and cur_idx is None:
            cur_idx = calib_idx
            cur_start_time = annot["onset"]
        elif calib_status == last_status:
            logger.info(**gen_log_kwargs(message=f"Encountered apparent duplicate calibration event ({calib_status}, {calib_idx}) - skipping"))
        elif calib_status == "start" and cur_idx is not None:
            raise ValueError(f"Annotation {annot["description"]} could not be assigned membership"
                             f"")
        last_status = calib_status
        
    return raw
        

def get_input_fnames_sync_eyelink(
    *,
    cfg: SimpleNamespace,
    subject: str,
    session: str | None,
) -> dict:
    
    # Get from config file whether `task` is specified in the et file name
    if cfg.et_has_task == True:
        et_task = cfg.task
    else:
        et_task = None

    bids_basename = BIDSPath(
        subject=subject,
        session=session,
        task=cfg.task,
        acquisition=cfg.acq,
        recording=cfg.rec,
        space=cfg.space,
        datatype=cfg.datatype,
        root=cfg.deriv_root,
        check=False,
        extension=".fif",
    )

    et_asc_bids_basename = BIDSPath(
        subject=subject,
        session=session,
        task=et_task,
        acquisition=cfg.acq,
        recording=cfg.rec,
        datatype="beh",
        root=cfg.bids_root,
        suffix="et",
        check=False,
        extension=".asc",
    )

    et_edf_bids_basename = BIDSPath(
        subject=subject,
        session=session,
        task=et_task,
        acquisition=cfg.acq,
        recording=cfg.rec,
        datatype="beh",
        root=cfg.bids_root,
        suffix="et",
        check=False,
        extension=".edf",
    )

    in_files = dict()
    for run in cfg.runs:
        key = f"raw_run-{run}"
        in_files[key] = bids_basename.copy().update(
            run=run, processing=cfg.processing, suffix="raw"
        )
        _update_for_splits(in_files, key, single=True)

        et_bids_basename_temp = et_asc_bids_basename.copy()

        if cfg.et_has_run:
            et_bids_basename_temp.update(run=run)

        # _update_for_splits(in_files, key, single=True) # TODO: Find out if we need to add this or not

        if not os.path.isfile(et_bids_basename_temp):
            logger.info(**gen_log_kwargs(message=f"Couldn't find {et_bids_basename_temp} file. If edf file exists, edf2asc will be called."))

            et_bids_basename_temp = et_edf_bids_basename.copy()

            if cfg.et_has_run:
                et_bids_basename_temp.update(run=run)

            # _update_for_splits(in_files, key, single=True) # TODO: Find out if we need to add this or not

            if not os.path.isfile(et_bids_basename_temp):
                logger.error(**gen_log_kwargs(message=f"Also didn't find {et_bids_basename_temp} file, one of both needs to exist for ET sync."))
                raise FileNotFoundError(f"For run {run}, could neither find .asc or .edf eye-tracking file. Please double-check the file names.")

        key = f"et_run-{run}"
<<<<<<< HEAD
        in_files[key] = et_bids_basename_temp

=======
        in_files[key] = et_bids_basename.copy()

        if cfg.et_has_run:
            in_files[key].update(run=run)

        # _update_for_splits(in_files, key, single=True) # TODO: Find out if we need to add this or not

        key = f"et_edf_run-{run}"
        in_files[key] = et_edf_bids_basename.copy()

        if cfg.et_has_run:
            in_files[key].update(run=run)

        # _update_for_splits(in_files, key, single=True) # TODO: Find out if we need to add this or not
    
>>>>>>> 10730572
    return in_files



@failsafe_run(
    get_input_fnames=get_input_fnames_sync_eyelink,
)
def sync_eyelink(
 *,
    cfg: SimpleNamespace,
    exec_params: SimpleNamespace,
    subject: str,
    session: str | None,
    in_files: dict,
) -> dict:
    
    """Run Sync for Eyelink."""
    import matplotlib.pyplot as plt
    from scipy.signal import correlate

    raw_fnames = [in_files.pop(f"raw_run-{run}") for run in cfg.runs]
    et_fnames = [in_files.pop(f"et_run-{run}") for run in cfg.runs]
    
    logger.info(**gen_log_kwargs(message=f"Found the following eye-tracking files: {et_fnames}"))
    out_files = dict()
    bids_basename = raw_fnames[0].copy().update(processing=None, split=None, run=None)
    out_files["eyelink"] = bids_basename.copy().update(processing="eyelink", suffix="raw")
    del bids_basename
    
    for idx, (run, raw_fname,et_fname) in enumerate(zip(cfg.runs, raw_fnames,et_fnames)):
        msg = f"Syncing Eyelink ({et_fname.basename}) and EEG data ({raw_fname.basename})."
        logger.info(**gen_log_kwargs(message=msg))
        raw = mne.io.read_raw_fif(raw_fname, preload=True)

        et_format = et_fname.extension

        if not et_format == '.asc':
            assert et_format == '.edf', "ET file is neither an `.asc` nor an `.edf`. This should not have happened."
            logger.info(**gen_log_kwargs(message=f"Converting {et_fname} file to `.asc` using edf2asc."))
            import subprocess
            subprocess.run(["edf2asc", et_fname]) # TODO: Still needs to be tested
            et_fname.update(extension='.asc')

        raw_et = mne.io.read_raw_eyelink(et_fname, find_overlaps=True)

        # If the user did not specify a regular expression for the eye-tracking sync events, it is assumed that it's
        # identical to the regex for the EEG sync events
        if not cfg.sync_eventtype_regex_et:
            cfg.sync_eventtype_regex_et = cfg.sync_eventtype_regex
        
        et_sync_times = [annotation["onset"] for annotation in raw_et.annotations if re.search(cfg.sync_eventtype_regex_et,annotation["description"])]
        sync_times    = [annotation["onset"] for annotation in raw.annotations    if re.search(cfg.sync_eventtype_regex,   annotation["description"])]
        assert len(et_sync_times) == len(sync_times),f"Detected eyetracking and EEG sync events were not of equal size ({len(et_sync_times)} vs {len(sync_times)}). Adjust your regular expressions via 'sync_eventtype_regex_et' and 'sync_eventtype_regex' accordingly"
        #logger.info(**gen_log_kwargs(message=f"{et_sync_times}"))
        #logger.info(**gen_log_kwargs(message=f"{sync_times}"))


        # Check whether the eye-tracking data contains nan values. If yes replace them with zeros.
        if np.isnan(raw_et.get_data()).any():

            # Set all nan values in the eye-tracking data to 0 (to make resampling possible)
            # TODO: Decide whether this is a good approach or whether interpolation (e.g. of blinks) is useful
            # TODO: Decide about setting the values (e.g. for blinks) back to nan after synchronising the signals
            np.nan_to_num(raw_et._data, copy=False, nan=0.0)
            logger.info(**gen_log_kwargs(message=f"The eye-tracking data contained nan values. They were replaced with zeros."))

        #mne.preprocessing.eyetracking.interpolate_blinks(raw_et, buffer=(0.05, 0.05), interpolate_gaze=True)        

        # Align the data
        mne.preprocessing.realign_raw(raw, raw_et, sync_times, et_sync_times)

        # Add ET data to EEG
        raw.add_channels([raw_et], force_update_info=True)
        raw._raw_extras.append(raw_et._raw_extras)

        # Also add ET annotations to EEG
        # first mark et sync event descriptions so we can differentiate them later
        for idx, desc in enumerate(raw_et.annotations.description):
            if re.search(cfg.sync_eventtype_regex_et, desc):
                raw_et.annotations.description[idx] =  "ET_" + desc
        raw.set_annotations(mne.annotations._combine_annotations(raw.annotations, 
                                                                 raw_et.annotations,
                                                                 0,
                                                                 raw.first_samp,
                                                                 raw_et.first_samp,
                                                                 raw.info["sfreq"]))

        msg = f"Saving synced data to disk."
        logger.info(**gen_log_kwargs(message=msg))
        raw.save(
            out_files["eyelink"],
            overwrite=True,
            split_naming="bids", # TODO: Find out if we need to add this or not
            split_size=cfg._raw_split_size, # ???
        )
        # no idea what the split stuff is...
        _update_for_splits(out_files, "eyelink") # TODO: Find out if we need to add this or not


    # Add to report
    fig, axes = plt.subplots(2, 2, figsize=(19.2, 19.2))
    msg = f"Adding figure to report."
    logger.info(**gen_log_kwargs(message=msg))
    tags = ("sync", "eyelink")
    title = "Synchronize Eyelink"
    caption = (
           f"The `realign_raw` function from MNE was used to align an Eyelink `asc` file to the M/EEG file."
           f"The Eyelink-data was added as annotations and appended as new channels."
        )
    if cfg.sync_heog_ch is None or cfg.sync_et_ch is None:
        # we need both an HEOG channel and ET channel specified to do cross-correlation
        msg = f"HEOG and/or ET channel not specified; cannot produce cross-correlation for report."
        logger.info(**gen_log_kwargs(message=msg))
        caption += "\nHEOG and/or eye tracking channels were not specified and no cross-correlation was performed."
        axes[0,0].text(0.5, 0.5, 'HEOG/ET cross-correlation unavailable', fontsize=34,
                       horizontalalignment='center', verticalalignment='center', transform=axes[0,0].transAxes)
        axes[0,0].axis("off")
    else:
        # return _prep_out_files(exec_params=exec_params, out_files=out_files)
        # calculate cross correlation of HEOG with ET
        heog_ch, et_ch, bipolar = _check_HEOG_ET_vars(cfg)
        if bipolar:
            # create bipolar HEOG
            raw = mne.set_bipolar_reference(raw, *cfg.sync_heog_ch, ch_name=heog_ch, drop_refs=False)
        raw.filter(l_freq=cfg.sync_heog_highpass, h_freq=cfg.sync_heog_lowpass, picks=heog_ch) # get rid of drift and high freq noise
        _mark_calibration_as_bad(raw, cfg)
        # extract HEOG and ET as arrays
        heog_array = raw.get_data(picks=[heog_ch], reject_by_annotation="omit")
        et_array = raw.get_data(picks=et_ch, reject_by_annotation="omit")
        if len(et_array) > 1:
            et_array = et_array.mean(axis=0, keepdims=True)
        # cross correlate them
        corr = correlate(heog_array[0], et_array[0], mode="same") / heog_array.shape[1]
        # plot cross correlation
        # figure out how much we plot
        midpoint = len(corr) // 2
        plot_samps = (-cfg.sync_plot_samps, cfg.sync_plot_samps) if isinstance(cfg.sync_plot_samps, int) else cfg.sync_plot_samps
        if isinstance(plot_samps, tuple):
            x_range = np.arange(plot_samps[0], plot_samps[1])
            y_range = np.arange(midpoint+plot_samps[0], midpoint+plot_samps[1])
        else: # None
            y_range = np.arange(len(corr))
            x_range = y_range - midpoint
        # plot
        axes[0,0].plot(x_range, corr[y_range], color="black")
        axes[0,0].axvline(linestyle="--", alpha=0.3)
        axes[0,0].set_title("Cross correlation HEOG and ET")
        axes[0,0].set_xlabel("Samples")
        axes[0,0].set_ylabel("X correlation")
        # calculate delay
        delay_idx = abs(corr).argmax() - midpoint
        delay_time = delay_idx * (raw.times[1] - raw.times[0])
        caption += f"\nThere was an estimated synchronisation delay of {delay_idx} samples ({delay_time:.3f} seconds.)"
    
    # regression between synced events
    # we assume here that these annotations are sequential pairs of the same event in raw and et. otherwise this will break
    raw_onsets = [annot["onset"] for annot in raw.annotations if re.match(cfg.sync_eventtype_regex, annot["description"])]
    et_onsets = [annot["onset"] for annot in raw.annotations if re.match("ET_"+cfg.sync_eventtype_regex_et, annot["description"])]
 
    if len(raw_onsets) != len(et_onsets):
        raise ValueError(f"Lengths of raw {len(raw_onsets)} and ET {len(et_onsets)} onsets do not match.")
    # regress and plot
    coef = np.polyfit(raw_onsets, et_onsets, 1)
    preds = np.poly1d(coef)(raw_onsets)
    resids = et_onsets - preds
    axes[0,1].plot(raw_onsets, et_onsets, "o", alpha=0.3, color="black")
    axes[0,1].plot(raw_onsets, preds, "--k")
    axes[0,1].set_title("Regression")
    axes[0,1].set_xlabel("Raw onsets (seconds)")
    axes[0,1].set_ylabel("ET onsets (seconds)")
    # residuals
    axes[1,0].plot(np.arange(len(resids)), resids, "o", alpha=0.3, color="black")
    axes[1,0].axhline(linestyle="--")
    axes[1,0].set_title("Residuals")
    axes[1,0].set_ylabel("Residual (seconds)")
    axes[1,0].set_xlabel("Samples")
    # histogram of distances between events in time
    axes[1,1].hist(np.array(raw_onsets) - np.array(et_onsets), bins=11, range=(-5,5), color="black")
    axes[1,1].set_title("Raw - ET event onset distances histogram")
    axes[1,1].set_xlabel("milliseconds")
    # this doesn't seem to help, though it should...
    fig.tight_layout()

    with _open_report(
        cfg=cfg,
        exec_params=exec_params,
        subject=subject,
        session=session,
        task=cfg.task,
    ) as report:
        caption = caption
        report.add_figure(
            fig=fig,
            title="Eyelink data",
            section=title,
            caption=caption,
            tags=tags[1],
            replace=True,
        )
        plt.close(fig)
        del caption
    return _prep_out_files(exec_params=exec_params, out_files=out_files)



def get_config(
   *,
    config: SimpleNamespace,
    subject: str,
    session: str | None = None,
) -> SimpleNamespace:
    #logger.info(**gen_log_kwargs(message=f"config {config}"))

    cfg = SimpleNamespace(
        runs=get_runs(config=config, subject=subject),
        remove_blink_saccades   = config.remove_blink_saccades,
        et_has_run = config.et_has_run,
        et_has_task = config.et_has_task,
        sync_eventtype_regex    = config.sync_eventtype_regex,
        sync_eventtype_regex_et = config.sync_eventtype_regex_et,
        sync_heog_ch = config.sync_heog_ch,
        sync_et_ch = config.sync_et_ch,
        sync_heog_highpass = config.sync_heog_highpass,
        sync_heog_lowpass = config.sync_heog_lowpass,
        sync_plot_samps = config.sync_plot_samps,
        sync_calibration_string = config.sync_calibration_string,
        processing= "filt" if config.regress_artifact is None else "regress",
        _raw_split_size=config._raw_split_size,

        **_bids_kwargs(config=config),
    )
    return cfg


def main(*, config: SimpleNamespace) -> None:
    """Sync Eyelink."""
    if not config.sync_eyelink:
        msg = "Skipping, sync_eyelink is set to False …"
        logger.info(**gen_log_kwargs(message=msg, emoji="skip"))
        return


    with get_parallel_backend(config.exec_params):
        parallel, run_func = parallel_func(sync_eyelink, exec_params=config.exec_params)
        logs = parallel(
            run_func(
                cfg=get_config(config=config, subject=subject),
                exec_params=config.exec_params,
                subject=subject,
                session=session,
            )
            for subject in get_subjects(config)
            for session in get_sessions(config)
        )
    save_logs(config=config, logs=logs)<|MERGE_RESOLUTION|>--- conflicted
+++ resolved
@@ -143,26 +143,8 @@
                 raise FileNotFoundError(f"For run {run}, could neither find .asc or .edf eye-tracking file. Please double-check the file names.")
 
         key = f"et_run-{run}"
-<<<<<<< HEAD
         in_files[key] = et_bids_basename_temp
-
-=======
-        in_files[key] = et_bids_basename.copy()
-
-        if cfg.et_has_run:
-            in_files[key].update(run=run)
-
-        # _update_for_splits(in_files, key, single=True) # TODO: Find out if we need to add this or not
-
-        key = f"et_edf_run-{run}"
-        in_files[key] = et_edf_bids_basename.copy()
-
-        if cfg.et_has_run:
-            in_files[key].update(run=run)
-
-        # _update_for_splits(in_files, key, single=True) # TODO: Find out if we need to add this or not
-    
->>>>>>> 10730572
+  
     return in_files
 
 
