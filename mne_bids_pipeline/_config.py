--- conflicted
+++ resolved
@@ -63,13 +63,8 @@
 - When running the source analysis steps, we will look for the surfaces in this
   directory and also store the BEM surfaces there.
 
-<<<<<<< HEAD
 If `None`, this will default to
-[`bids_root`][mne_bids_pipeline.config.bids_root]`/derivatives/freesurfer/subjects`.
-=======
-If ``None``, this will default to
 [`bids_root`][mne_bids_pipeline._config.bids_root]`/derivatives/freesurfer/subjects`.
->>>>>>> 62d3f1ff
 
 Note: Note
     This setting is required if you specify
