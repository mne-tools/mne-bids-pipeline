--- conflicted
+++ resolved
@@ -79,13 +79,8 @@
     spatial_filter = "ica"
     ica_algorithm = "picard-extended_infomax"
     ica_use_icalabel = True
-<<<<<<< HEAD
-    ica_l_freq = 1
-    h_freq = 100
-=======
     ica_h_freq = 100
     ica_l_freq = 1
->>>>>>> 2f11dc89
     ica_reject = "autoreject_local"
     reject = "autoreject_global"
     autoreject_n_interpolate = [12] # only for testing!
