--- conflicted
+++ resolved
@@ -71,31 +71,6 @@
     session: str | None,
     run: str,
     task: str | None,
-<<<<<<< HEAD
-    fline: float,
-    iter: bool,
-) -> None:
-    """Uses Zapline to filter? data"""
-    if fline is None:
-        msg = "Not applying Zapline filter to data."
-    else:
-        msg = f"Zapline filtering data at with Fline {fline} Hz."
-
-    logger.info(**gen_log_kwargs(message=msg))
-
-    if fline is None:
-        return raw
-
-    sfreq = raw.info["sfreq"]
-    data = raw.get_data().T  # shape = (n_samples, n_channels, n_trials)
-    if iter:
-        out, iterations = dss.dss_line_iter(data, fline, sfreq)
-        print(f"Removed {iterations} components")
-    else:
-        out, _ = dss.dss_line(data, fline, sfreq)
-    raw = mne.io.RawArray(out.T, verbose=True, info=raw.info)
-    return raw
-=======
     fline: float | None,
     iter_: bool,
 ) -> None:
@@ -111,7 +86,6 @@
     func = dss.dss_line_iter if iter_ else dss.dss_line
     out, _ = func(data, fline, sfreq)
     raw._data[picks] = out.T
->>>>>>> 2f11dc89
 
 
 def notch_filter(
@@ -274,22 +248,14 @@
         picks = np.unique(np.r_[picks_regress, picks_artifact, picks_data])
 
     raw.load_data()
-<<<<<<< HEAD
-    raw = zapline(
-=======
     zapline(
->>>>>>> 2f11dc89
         raw=raw,
         subject=subject,
         session=session,
         run=run,
         task=task,
         fline=cfg.zapline_fline,
-<<<<<<< HEAD
-        iter=cfg.zapline_iter,
-=======
         iter_=cfg.zapline_iter,
->>>>>>> 2f11dc89
     )
     notch_filter(
         raw=raw,
