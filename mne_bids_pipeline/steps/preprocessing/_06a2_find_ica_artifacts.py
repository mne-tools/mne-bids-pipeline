--- conflicted
+++ resolved
@@ -14,11 +14,7 @@
 import numpy as np
 import pandas as pd
 from mne.preprocessing import create_ecg_epochs, create_eog_epochs
-<<<<<<< HEAD
-from mne.viz import plot_ica_components
-=======
 from mne.utils import _pl
->>>>>>> 2f11dc89
 from mne_bids import BIDSPath
 from mne_icalabel import label_components
 import mne_icalabel
@@ -169,11 +165,8 @@
         for ri, raw_fname in enumerate(raw_fnames):
             # Have the channels needed to make ECG epochs
             raw = mne.io.read_raw(raw_fname, preload=False)
-<<<<<<< HEAD
-=======
             if cfg.ica_use_icalabel:
                 raw.set_eeg_reference("average", projection=True).apply_proj()
->>>>>>> 2f11dc89
             # ECG epochs
             if not (
                 "ecg" in raw.get_channel_types()
@@ -190,46 +183,6 @@
                 msg = "Creating ECG epochs …"
                 logger.info(**gen_log_kwargs(message=msg))
 
-<<<<<<< HEAD
-            # We want to extract a total of 5 min of data for ECG epochs generation
-            # (across all runs)
-            total_ecg_dur = 5 * 60
-            ecg_dur_per_run = total_ecg_dur / len(raw_fnames)
-            t_mid = (raw.times[-1] + raw.times[0]) / 2
-            raw = raw.crop(
-                tmin=max(t_mid - 1 / 2 * ecg_dur_per_run, 0),
-                tmax=min(t_mid + 1 / 2 * ecg_dur_per_run, raw.times[-1]),
-            ).load_data()
-
-            these_ecg_epochs = create_ecg_epochs(
-                raw,
-                baseline=(None, -0.2),
-                tmin=-0.5,
-                tmax=0.5,
-            )
-            del raw  # Free memory
-            if len(these_ecg_epochs):
-                if epochs.reject is not None:
-                    these_ecg_epochs.drop_bad(reject=epochs.reject)
-                if len(these_ecg_epochs):
-                    if epochs_ecg is None:
-                        epochs_ecg = these_ecg_epochs
-                    else:
-                        epochs_ecg = mne.concatenate_epochs(
-                            [epochs_ecg, these_ecg_epochs], on_mismatch="warn"
-                        )
-            del these_ecg_epochs
-        else:  # did not break so had usable channels
-            ecg_ics, ecg_scores = detect_bad_components(
-                cfg=cfg,
-                which="ecg",
-                epochs=epochs_ecg,
-                ica=ica,
-                ch_names=None,  # we currently don't allow for custom channels
-                subject=subject,
-                session=session,
-            )
-=======
                 # We want to extract a total of 5 min of data for ECG epochs generation
                 # (across all runs)
                 total_ecg_dur = 5 * 60
@@ -268,7 +221,6 @@
                     subject=subject,
                     session=session,
                 )
->>>>>>> 2f11dc89
 
     # EOG component detection
     epochs_eog = None
@@ -277,11 +229,8 @@
     if cfg.ica_use_eog_detection:
         for ri, raw_fname in enumerate(raw_fnames):
             raw = mne.io.read_raw_fif(raw_fname, preload=True)
-<<<<<<< HEAD
-=======
             if cfg.ica_use_icalabel:
                 raw.set_eeg_reference("average", projection=True).apply_proj()
->>>>>>> 2f11dc89
             if cfg.eog_channels:
                 ch_names = cfg.eog_channels
                 assert all([ch_name in raw.ch_names for ch_name in ch_names])
@@ -320,38 +269,6 @@
                 subject=subject,
                 session=session,
             )
-<<<<<<< HEAD
-    
-
-    # Run MNE-ICALabel if requested.
-    if cfg.ica_use_icalabel:
-        icalabel_ics = []
-        icalabel_labels = []
-        icalabel_prob = []
-        msg = "Performing automated artifact detection (MNE-ICALabel) …"
-        logger.info(**gen_log_kwargs(message=msg))
-        
-        label_results = mne_icalabel.label_components(inst=epochs, ica=ica, method="iclabel")
-        for idx, (label,prob) in enumerate(zip(label_results["labels"],label_results["y_pred_proba"])):
-            #icalabel_include = ["brain", "other"]
-            print(label)
-            print(prob)
-
-            if label not in cfg.icalabel_include:
-                icalabel_ics.append(idx)
-                icalabel_labels.append(label)
-                icalabel_prob.append(prob)
-
-        msg = (
-            f"Detected {len(icalabel_ics)} artifact-related independent component(s) "
-            f"in {len(epochs)} epochs."
-        )
-        logger.info(**gen_log_kwargs(message=msg))
-    else:
-        icalabel_ics = []
-
-    ica.exclude = sorted(set(ecg_ics + eog_ics + icalabel_ics))
-=======
 
     # Run MNE-ICALabel if requested.
     exclude: list[int] = ecg_ics + eog_ics
@@ -373,7 +290,6 @@
     exclude += icalabel_ics
     ica.exclude = sorted(set(exclude))
     del exclude
->>>>>>> 2f11dc89
 
     # Save updated ICA to disk.
     # We also store the automatically identified ECG- and EOG-related ICs.
@@ -393,48 +309,26 @@
     )
 
     if cfg.ica_use_icalabel:
-<<<<<<< HEAD
-        assert len(icalabel_ics) == len(icalabel_labels)
-        for component, label in zip(icalabel_ics, icalabel_labels):
-            row_idx = tsv_data["component"] == component
-            tsv_data.loc[row_idx, "status"] = "bad"
-            tsv_data.loc[
-                row_idx, "status_description"
-            ] = f"Auto-detected {label} (MNE-ICALabel)"
-=======
         for component, label in zip(icalabel_ics, icalabel_labels):
             row_idx = tsv_data["component"] == component
             tsv_data.loc[row_idx, "status"] = "bad"
             tsv_data.loc[row_idx, "status_description"] = (
                 f"Auto-detected {label} (MNE-ICALabel)"
             )
->>>>>>> 2f11dc89
     if cfg.ica_use_ecg_detection:
         for component in ecg_ics:
             row_idx = tsv_data["component"] == component
             tsv_data.loc[row_idx, "status"] = "bad"
-<<<<<<< HEAD
-            tsv_data.loc[
-                row_idx, "status_description"
-            ] = "Auto-detected ECG artifact (MNE)"
-=======
             tsv_data.loc[row_idx, "status_description"] = (
                 "Auto-detected ECG artifact (MNE)"
             )
->>>>>>> 2f11dc89
     if cfg.ica_use_eog_detection:
         for component in eog_ics:
             row_idx = tsv_data["component"] == component
             tsv_data.loc[row_idx, "status"] = "bad"
-<<<<<<< HEAD
-            tsv_data.loc[
-                row_idx, "status_description"
-            ] = "Auto-detected EOG artifact (MNE)"
-=======
             tsv_data.loc[row_idx, "status_description"] = (
                 "Auto-detected EOG artifact (MNE)"
             )
->>>>>>> 2f11dc89
 
     tsv_data.to_csv(out_files_components, sep="\t", index=False)
 
@@ -481,23 +375,6 @@
             tags=tags,
         )
 
-<<<<<<< HEAD
-        # Add a plot for each excluded IC together with the given label and the probability
-        # TODO: Improve this plot e.g. combine all figures in one plot
-        for ic, label, prob in zip(icalabel_ics, icalabel_labels, icalabel_prob):
-            excluded_IC_figure = plot_ica_components(
-                ica=ica,
-                picks=ic,
-            )
-            excluded_IC_figure.axes[0].text(0, -0.15, f"Label: {label} \n Probability: {prob:.3f}", ha="center", fontsize=8, bbox={"facecolor":"orange", "alpha":0.5, "pad":5})
-
-            report.add_figure(
-                fig=excluded_IC_figure,
-                title = f'ICA{ic:03}',
-                replace=True,
-            )
-            plt.close(excluded_IC_figure)
-=======
         if cfg.ica_use_icalabel:
             _add_report_icalabel(
                 report=report,
@@ -508,7 +385,6 @@
                 subject=subject,
                 session=session,
             )
->>>>>>> 2f11dc89
 
     msg = 'Carefully review the extracted ICs and mark components "bad" in:'
     logger.info(**gen_log_kwargs(message=msg, emoji="🛑"))
@@ -701,14 +577,6 @@
         task_is_rest=config.task_is_rest,
         ica_l_freq=config.ica_l_freq,
         ica_reject=config.ica_reject,
-<<<<<<< HEAD
-        ica_use_eog_detection = config.ica_use_eog_detection,
-        ica_eog_threshold=config.ica_eog_threshold,
-        ica_use_ecg_detection = config.ica_use_ecg_detection,
-        ica_ecg_threshold=config.ica_ecg_threshold,
-        ica_use_icalabel=config.ica_use_icalabel,
-        icalabel_include = config.icalabel_include,
-=======
         ica_use_eog_detection=config.ica_use_eog_detection,
         ica_eog_threshold=config.ica_eog_threshold,
         ica_use_ecg_detection=config.ica_use_ecg_detection,
@@ -717,7 +585,6 @@
         ica_icalabel_include=config.ica_icalabel_include,
         ica_exclusion_thresholds=config.ica_exclusion_thresholds,
         ica_class_thresholds=config.ica_class_thresholds,
->>>>>>> 2f11dc89
         autoreject_n_interpolate=config.autoreject_n_interpolate,
         random_state=config.random_state,
         ch_types=config.ch_types,
