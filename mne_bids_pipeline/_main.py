#!/usr/bin/env python

import argparse
import os
import pathlib
from textwrap import dedent
import time
from typing import List
from types import ModuleType

import numpy as np

from ._config_utils import _get_script_modules
from ._config_import import _import_config
<<<<<<< HEAD
from ._logging import logger
=======
from ._config_template import create_template_config
from ._logging import logger, gen_log_kwargs
>>>>>>> 9fefe9d0


def main():
    from . import __version__
<<<<<<< HEAD
    parser = argparse.ArgumentParser()
    parser.add_argument(
        '--version', action='version', version=f'%(prog)s {__version__}')
    parser.add_argument('config', nargs='?', default=None)
    parser.add_argument(
        '--config', dest='config_switch', default=None, metavar='FILE',
        help='The path of the pipeline configuration file to use.')
    parser.add_argument(
=======
    parser = optparse.OptionParser(version=f'%prog {__version__}')
    parser.add_option(
        '--create-config', dest='create_config', default=None, metavar='FILE',
        help='Create a template configuration file with the specified name. '
             'If specified, all other parameters will be ignored.'
    ),
    parser.add_option(
        '-c', '--config', dest='config', default=None, metavar='FILE',
        help='The path of the pipeline configuration file to use. The create '
              'a template configuration file, use the --create-config '
              'parameter'
    )
    parser.add_option(
>>>>>>> 9fefe9d0
        '--steps', dest='steps', default='all',
        help=dedent("""\
        The processing steps to run.
        Can either be one of the processing groups 'preprocessing', sensor',
        'source', 'report',  or 'all',  or the name of a processing group plus
        the desired script sans the step number and
        filename extension, separated by a '/'. For example, to run ICA, you
        would pass 'sensor/run_ica`. If unspecified, will run all processing
        steps. Can also be a tuple of steps."""))
    parser.add_argument(
        '--root-dir', dest='root_dir', default=None,
        help="BIDS root directory of the data to process.")
    parser.add_argument(
        '--subject', dest='subject', default=None,
        help="The subject to process.")
    parser.add_argument(
        '--session', dest='session', default=None,
        help="The session to process.")
    parser.add_argument(
        '--task', dest='task', default=None,
        help="The task to process.")
    parser.add_argument(
        '--run', dest='run', default=None,
        help="The run to process.")
    parser.add_argument(
        '--n_jobs', dest='n_jobs', type=int, default=None,
        help="The number of parallel processes to execute.")
    parser.add_argument(
        '--interactive', dest='interactive', action='store_true',
        help="Enable interactive mode.")
    parser.add_argument(
        '--debug', dest='debug', action='store_true',
        help="Enable debugging on error.")
    parser.add_argument(
        '--no-cache', dest='no_cache', action='store_true',
        help='Disable caching of intermediate results.')
<<<<<<< HEAD
    options = parser.parse_args()
    config = options.config
    config_switch = options.config_switch
    bad = False
=======
    options, args = parser.parse_args()

    if options.create_config is not None:
        target_path = pathlib.Path(options.create_config)
        create_template_config(target_path=target_path, overwrite=False)
        return

    config = options.config
    bad_msg = (
        'You must specify the path to a configuration file as a single '
        'argument or via --config'
    )
>>>>>>> 9fefe9d0
    if config is None:
        if config_switch is None:
            bad = 'neither was provided'
        else:
            config = config_switch
    elif config_switch is not None:
        bad = 'both were provided'
    if bad:
        parser.error(
            '❌ You must specify a configuration file either as a single '
            f'argument or with --config, but {bad}.')
    steps = options.steps
    root_dir = options.root_dir
    subject, session = options.subject, options.session
    task, run = options.task, options.run
    n_jobs = options.n_jobs
    interactive, debug = options.interactive, options.debug
    cache = not options.no_cache

    if isinstance(steps, str) and ',' in steps:
        # Work around limitation in Fire: --steps=foo,bar/baz won't produce a
        # tuple ('foo', 'bar/baz'), but a string 'foo,bar/baz'.
        steps = tuple(steps.split(','))
    elif isinstance(steps, str):
        steps = (steps,)

    if n_jobs is not None:
        n_jobs = str(n_jobs)
    on_error = 'debug' if debug else None
    cache = '1' if cache else '0'

    processing_stages = []
    processing_steps = []
    for steps_ in steps:
        if '/' in steps_:
            stage, step = steps_.split('/')
            processing_stages.append(stage)
            processing_steps.append(step)
        else:
            # User specified "sensor", "preprocessing" or similar, but without
            # any further grouping.
            processing_stages.append(steps_)
            processing_steps.append(None)

    config = str(pathlib.Path(config).expanduser())
    os.environ['MNE_BIDS_STUDY_CONFIG'] = config
    if root_dir:
        os.environ['BIDS_ROOT'] = str(pathlib.Path(root_dir).expanduser())
    if subject:
        os.environ['MNE_BIDS_STUDY_SUBJECT'] = subject
    if session:
        os.environ['MNE_BIDS_STUDY_SESSION'] = session
    if task:
        os.environ['MNE_BIDS_STUDY_TASK'] = task
    if run:
        os.environ['MNE_BIDS_STUDY_RUN'] = run
    if interactive:
        os.environ['MNE_BIDS_STUDY_INTERACTIVE'] = str(int(interactive))
    if n_jobs:
        os.environ['MNE_BIDS_STUDY_NJOBS'] = str(n_jobs)
    if on_error:
        os.environ['MNE_BIDS_STUDY_ON_ERROR'] = on_error
    if cache:
        os.environ['MNE_BIDS_STUDY_USE_CACHE'] = cache

    script_modules: List[ModuleType] = []
    SCRIPT_MODULES = _get_script_modules()
    for stage, step in zip(processing_stages, processing_steps):
        if stage not in SCRIPT_MODULES.keys():
            raise ValueError(
                f"Invalid step requested: '{stage}'. "
                f'It should be one of {list(SCRIPT_MODULES.keys())}.'
            )

        if step is None:
            # User specified `sensors`, `source`, or similar
            script_modules.extend(SCRIPT_MODULES[stage])
        else:
            # User specified 'stage/step'
            for script_module in SCRIPT_MODULES[stage]:
                script_name = pathlib.Path(script_module.__file__).name
                if step in script_name:
                    script_modules.append(script_module)
                    break
            else:
                # We've iterated over all scripts, but none matched!
                raise ValueError(f'Invalid steps requested: {stage}/{step}')

    if processing_stages[0] != 'all':
        # Always run the directory initialization scripts, but skip for 'all',
        # because it already includes them – and we want to avoid running
        # them twice.
        script_modules = [*SCRIPT_MODULES['init'], *script_modules]

    logger.info(
        "👋 Welcome aboard the MNE BIDS Pipeline!"
    )
    logger.info(
        f"🧾 Using configuration: {config}"
    )

    config_imported = _import_config(log=True)
    for script_module in script_modules:
        this_name = script_module.__name__.split('.', maxsplit=1)[-1]
        this_name = this_name.replace('.', '/')
        extra = dict(box='┌╴', step=f'🚀 {this_name} ')
        start = time.time()
        logger.info('Now running  👇', extra=extra)
        script_module.main(config=config_imported)
        extra = dict(box='└╴', step=f'🎉 {this_name} ')
        elapsed = time.time() - start
        hours, remainder = divmod(elapsed, 3600)
        hours = int(hours)
        minutes, seconds = divmod(remainder, 60)
        minutes = int(minutes)
        seconds = int(np.ceil(seconds))  # always take full seconds
        elapsed = f'{seconds}s'
        if minutes:
            elapsed = f'{minutes}m {elapsed}'
        if hours:
            elapsed = f'{hours}h {elapsed}'
<<<<<<< HEAD
        logger.info(f'Done running 👆 [{elapsed}]', extra=extra)
=======
        logger.info(f'Done running 👆 [{elapsed}]', extra=extra)


def main_cli():
    try:
        main()
    except Exception as e:
        message = str(e)
        logger.critical(**gen_log_kwargs(
            message=message, emoji='❌'
        ))
        sys.exit(1)
>>>>>>> 9fefe9d0
<|MERGE_RESOLUTION|>--- conflicted
+++ resolved
@@ -12,17 +12,12 @@
 
 from ._config_utils import _get_script_modules
 from ._config_import import _import_config
-<<<<<<< HEAD
+from ._config_template import create_template_config
 from ._logging import logger
-=======
-from ._config_template import create_template_config
-from ._logging import logger, gen_log_kwargs
->>>>>>> 9fefe9d0
 
 
 def main():
     from . import __version__
-<<<<<<< HEAD
     parser = argparse.ArgumentParser()
     parser.add_argument(
         '--version', action='version', version=f'%(prog)s {__version__}')
@@ -31,21 +26,11 @@
         '--config', dest='config_switch', default=None, metavar='FILE',
         help='The path of the pipeline configuration file to use.')
     parser.add_argument(
-=======
-    parser = optparse.OptionParser(version=f'%prog {__version__}')
-    parser.add_option(
         '--create-config', dest='create_config', default=None, metavar='FILE',
         help='Create a template configuration file with the specified name. '
              'If specified, all other parameters will be ignored.'
     ),
-    parser.add_option(
-        '-c', '--config', dest='config', default=None, metavar='FILE',
-        help='The path of the pipeline configuration file to use. The create '
-              'a template configuration file, use the --create-config '
-              'parameter'
-    )
-    parser.add_option(
->>>>>>> 9fefe9d0
+    parser.add_argument(
         '--steps', dest='steps', default='all',
         help=dedent("""\
         The processing steps to run.
@@ -82,13 +67,7 @@
     parser.add_argument(
         '--no-cache', dest='no_cache', action='store_true',
         help='Disable caching of intermediate results.')
-<<<<<<< HEAD
     options = parser.parse_args()
-    config = options.config
-    config_switch = options.config_switch
-    bad = False
-=======
-    options, args = parser.parse_args()
 
     if options.create_config is not None:
         target_path = pathlib.Path(options.create_config)
@@ -96,11 +75,8 @@
         return
 
     config = options.config
-    bad_msg = (
-        'You must specify the path to a configuration file as a single '
-        'argument or via --config'
-    )
->>>>>>> 9fefe9d0
+    config_switch = options.config_switch
+    bad = False
     if config is None:
         if config_switch is None:
             bad = 'neither was provided'
@@ -222,19 +198,4 @@
             elapsed = f'{minutes}m {elapsed}'
         if hours:
             elapsed = f'{hours}h {elapsed}'
-<<<<<<< HEAD
-        logger.info(f'Done running 👆 [{elapsed}]', extra=extra)
-=======
-        logger.info(f'Done running 👆 [{elapsed}]', extra=extra)
-
-
-def main_cli():
-    try:
-        main()
-    except Exception as e:
-        message = str(e)
-        logger.critical(**gen_log_kwargs(
-            message=message, emoji='❌'
-        ))
-        sys.exit(1)
->>>>>>> 9fefe9d0
+        logger.info(f'Done running 👆 [{elapsed}]', extra=extra)