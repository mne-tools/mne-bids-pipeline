"""Decoding based on common spatial patterns (CSP)."""

import os.path as op
from types import SimpleNamespace

import matplotlib.transforms
import mne
import numpy as np
import pandas as pd
from mne.decoding import CSP, LinearModel
from mne_bids import BIDSPath
from sklearn.model_selection import StratifiedKFold, cross_val_score
from sklearn.pipeline import make_pipeline

from ..._config_utils import (
    _bids_kwargs,
    _get_decoding_proc,
    _restrict_analyze_channels,
    get_decoding_contrasts,
    get_eeg_reference,
    get_sessions,
    get_subjects,
)
from ..._decoding import LogReg, _decoding_preproc_steps, _handle_csp_args
from ..._logging import gen_log_kwargs, logger
from ..._parallel import get_parallel_backend, parallel_func
from ..._report import (
    _imshow_tf,
    _open_report,
    _plot_full_epochs_decoding_scores,
    _sanitize_cond_tag,
)
from ..._run import _prep_out_files, _update_for_splits, failsafe_run, save_logs


def _prepare_labels(*, epochs: mne.BaseEpochs, contrast: tuple[str, str]) -> np.ndarray:
    """Return the projection of the events_id on a boolean vector.

    This projection is useful in the case of hierarchical events:
    we project the different events contained in one condition into
    just one label.

    Returns
    -------
    A boolean numpy array containing the labels.
    """
    epochs_cond_0 = epochs[contrast[0]]
    event_codes_condition_0 = set(epochs_cond_0.events[:, 2])
    epochs_cond_1 = epochs[contrast[1]]
    event_codes_condition_1 = set(epochs_cond_1.events[:, 2])

    y = epochs.events[:, 2].copy()
    for i in range(len(y)):
        if y[i] in event_codes_condition_0 and y[i] in event_codes_condition_1:
            msg = (
                f"Event_id {y[i]} is contained both in "
                f"{contrast[0]}'s set {event_codes_condition_0} and in "
                f"{contrast[1]}'s set {event_codes_condition_1}."
                f"{contrast} does not constitute a valid partition."
            )
            raise RuntimeError(msg)
        elif y[i] in event_codes_condition_0:
            y[i] = 0
        elif y[i] in event_codes_condition_1:
            y[i] = 1
        else:
            # This should not happen because epochs should already be filtered
            msg = (
                f"Event_id {y[i]} is not contained in "
                f"{contrast[0]}'s set {event_codes_condition_0}  nor in "
                f"{contrast[1]}'s set {event_codes_condition_1}."
            )
            raise RuntimeError(msg)
    return y


def prepare_epochs_and_y(
    *, epochs: mne.BaseEpochs, contrast: tuple[str, str], cfg, fmin: float, fmax: float
) -> tuple[mne.BaseEpochs, np.ndarray]:
    """Band-pass between, sub-select the desired epochs, and prepare y."""
    # filtering out the conditions we are not interested in, to ensure here we
    # have a valid partition between the condition of the contrast.

    # XXX Hack for handling epochs selection via metadata
    # This also makes a copy
    if contrast[0].startswith("event_name.isin"):
        epochs_filt = epochs[f"{contrast[0]} or {contrast[1]}"]
    else:
        epochs_filt = epochs[contrast]

    # Filtering is costly, so do it last, after the selection of the channels
    # and epochs. We know that often the filter will be longer than the signal,
    # so we ignore the warning here.
    epochs_filt = epochs_filt.filter(fmin, fmax, n_jobs=1, verbose="error")
    y = _prepare_labels(epochs=epochs_filt, contrast=contrast)

    return epochs_filt, y


def get_input_fnames_csp(
    *,
    cfg: SimpleNamespace,
    subject: str,
    session: str | None,
    contrast: tuple[str],
) -> dict:
    proc = _get_decoding_proc(config=cfg)
    fname_epochs = BIDSPath(
        subject=subject,
        session=session,
        task=cfg.task,
        acquisition=cfg.acq,
        run=None,
        recording=cfg.rec,
        space=cfg.space,
        processing=proc,
        suffix="epo",
        extension=".fif",
        datatype=cfg.datatype,
        root=cfg.deriv_root,
        check=False,
    )
    in_files = dict()
    in_files["epochs"] = fname_epochs
    _update_for_splits(in_files, "epochs", single=True)
    return in_files


@failsafe_run(get_input_fnames=get_input_fnames_csp)
def one_subject_decoding(
    *,
    cfg: SimpleNamespace,
    exec_params: SimpleNamespace,
    subject: str,
    session: str,
    contrast: tuple[str, str],
    in_files: dict[str, BIDSPath],
) -> dict:
    """Run one subject.

    There are two steps in this function:
    1. The frequency analysis.
    2. The time-frequency analysis.
    """
    import matplotlib.pyplot as plt

    condition1, condition2 = contrast
    msg = f"Contrasting conditions: {condition1} – {condition2}"
    logger.info(**gen_log_kwargs(msg))

    bids_path = in_files["epochs"].copy().update(processing=None, split=None)
    epochs = mne.read_epochs(in_files.pop("epochs"))
    _restrict_analyze_channels(epochs, cfg)
    epochs.pick_types(meg=True, eeg=True, ref_meg=False, exclude="bads")

    if cfg.time_frequency_subtract_evoked:
        epochs.subtract_evoked()

    preproc_steps = _decoding_preproc_steps(
        subject=subject,
        session=session,
        epochs=epochs,
    )

    # Create output directory if it doesn't already exist
    output_dir = bids_path.fpath.parent / "CSD_output"
    output_dir.mkdir(exist_ok=True)

    # Classifier
    csp = CSP(
        n_components=4,  # XXX revisit
        reg=0.1,  # XXX revisit
    )
    clf = make_pipeline(
        *preproc_steps,
        csp,
        LinearModel(
            LogReg(
                solver="liblinear",  # much faster than the default
                random_state=cfg.random_state,
                n_jobs=1,
            )
        ),
    )
    cv = StratifiedKFold(
        n_splits=cfg.decoding_n_splits,
        shuffle=True,
        random_state=cfg.random_state,
    )

    # Loop over frequencies (all time points lumped together)
    freq_name_to_bins_map, time_bins = _handle_csp_args(
        cfg.decoding_csp_times,
        cfg.decoding_csp_freqs,
        cfg.decoding_metric,
        epochs_tmin=cfg.epochs_tmin,
        epochs_tmax=cfg.epochs_tmax,
        time_frequency_freq_min=cfg.time_frequency_freq_min,
        time_frequency_freq_max=cfg.time_frequency_freq_max,
    )
    freq_decoding_table_rows = []
    for freq_range_name, freq_bins in freq_name_to_bins_map.items():
        for freq_bin in freq_bins:
            f_min, f_max = freq_bin
            row = {
                "subject": [subject],
                "cond_1": [condition1],
                "cond_2": [condition2],
                "f_min": [f_min],
                "f_max": [f_max],
                "freq_range_name": [freq_range_name],
                "mean_crossval_score": [np.nan],
                "scores": [np.ones(5)],
                "metric": [cfg.decoding_metric],
            }
            freq_decoding_table_rows.append(row)

    freq_decoding_table = pd.concat(
        [pd.DataFrame.from_dict(row) for row in freq_decoding_table_rows],
        ignore_index=True,
    )
    del freq_decoding_table_rows

    def _fmt_contrast(cond1, cond2, fmin, fmax, freq_range_name, tmin=None, tmax=None):
        msg = (
            f"Contrast: {cond1} – {cond2}, "
            f"{fmin:4.1f}–{fmax:4.1f} Hz ({freq_range_name})"
        )
        if tmin is not None:
            msg += f" {tmin:+5.3f}–{tmax:+5.3f} sec"
        return msg

    for idx, row in freq_decoding_table.iterrows():
        fmin = row["f_min"]
        fmax = row["f_max"]
        cond1 = row["cond_1"]
        cond2 = row["cond_2"]
        freq_range_name = row["freq_range_name"]

        msg = _fmt_contrast(cond1, cond2, fmin, fmax, freq_range_name)
        logger.info(**gen_log_kwargs(msg))

        # XXX We're filtering here again in each iteration. This should be
        # XXX optimized.
        epochs_filt, y = prepare_epochs_and_y(
            epochs=epochs, contrast=contrast, fmin=fmin, fmax=fmax, cfg=cfg
        )

        # Get the data for all time points
        X = epochs_filt.get_data()

        cv_scores = cross_val_score(
            estimator=clf,
            X=X,
            y=y,
            scoring=cfg.decoding_metric,
            cv=cv,
            n_jobs=1,
        )
        freq_decoding_table.loc[idx, "mean_crossval_score"] = cv_scores.mean()
        freq_decoding_table.at[idx, "scores"] = cv_scores

        # COEFS
        clf.fit(X, y)
        weights_csp = mne.decoding.get_coef(clf, "patterns_", inverse_transform=True)

        # PATTERNS
        csp.fit_transform(X, y)
        sensor_pattern_csp = csp.patterns_
<<<<<<< HEAD
        
        # save weights and patterns
        csp_patterns_fname = f"{cond1}_{cond2}_{str(fmin)}_{str(fmax)}_Hz_patterns"
        csp_weights_fname = f"{cond1}_{cond2}_{str(fmin)}_{str(fmax)}_Hz_weights"
=======

        # save scores
        # XXX right now this saves in working directory
        csp_fname = cond1 + cond2 + str(fmin) + str(fmax)
>>>>>>> a0b7a06b

        np.save(op.join(output_dir, csp_patterns_fname), sensor_pattern_csp)
        np.save(op.join(output_dir, csp_weights_fname), weights_csp)

    # Loop over times x frequencies
    #
    # Note: We don't support varying time ranges for different frequency
    # ranges to avoid leaking of information.
    tf_decoding_table_rows = []

    for freq_range_name, freq_bins in freq_name_to_bins_map.items():
        for time_bin in time_bins:
            t_min, t_max = time_bin

            for freq_bin in freq_bins:
                f_min, f_max = freq_bin
                row = {
                    "subject": [subject],
                    "cond_1": [condition1],
                    "cond_2": [condition2],
                    "t_min": [t_min],
                    "t_max": [t_max],
                    "f_min": [f_min],
                    "f_max": [f_max],
                    "freq_range_name": [freq_range_name],
                    "mean_crossval_score": [np.nan],
                    "scores": [np.ones(5, dtype=float)],
                    "metric": [cfg.decoding_metric],
                }
                tf_decoding_table_rows.append(row)

    if len(tf_decoding_table_rows):
        tf_decoding_table = pd.concat(
            [pd.DataFrame.from_dict(row) for row in tf_decoding_table_rows],
            ignore_index=True,
        )
    else:
        tf_decoding_table = pd.DataFrame()
    del tf_decoding_table_rows

    for idx, row in tf_decoding_table.iterrows():
        if len(row) == 0:
            break  # no data
        tmin = row["t_min"]
        tmax = row["t_max"]
        fmin = row["f_min"]
        fmax = row["f_max"]
        cond1 = row["cond_1"]
        cond2 = row["cond_2"]
        freq_range_name = row["freq_range_name"]

        epochs_filt, y = prepare_epochs_and_y(
            epochs=epochs, contrast=contrast, fmin=fmin, fmax=fmax, cfg=cfg
        )
        # Crop data to the time window of interest
        if tmax is not None:  # avoid warnings about outside the interval
            tmax = min(tmax, epochs_filt.times[-1])

        X = epochs_filt.crop(tmin, tmax).get_data()
        del epochs_filt
        cv_scores = cross_val_score(
            estimator=clf,
            X=X,
            y=y,
            scoring=cfg.decoding_metric,
            cv=cv,
            n_jobs=1,
        )
        score = cv_scores.mean()
        tf_decoding_table.loc[idx, "mean_crossval_score"] = score
        tf_decoding_table.at[idx, "scores"] = cv_scores
        msg = _fmt_contrast(cond1, cond2, fmin, fmax, freq_range_name, tmin, tmax)
        msg += f": {cfg.decoding_metric}={score:0.3f}"
        logger.info(**gen_log_kwargs(msg))

        # COEFS
        clf.fit(X, y)
        weights_csp = mne.decoding.get_coef(clf, "patterns_", inverse_transform=True)

        # PATTERNS
        csp.fit_transform(X, y)
        sensor_pattern_csp = csp.patterns_

        # save weights and patterns
        csp_patterns_fname = f"{cond1}_{cond2}_{str(fmin)}_{str(fmax)}_Hz_{str(tmin)}_{str(tmax)}_s_patterns"
        csp_weights_fname = f"{cond1}_{cond2}_{str(fmin)}_{str(fmax)}_Hz_{str(tmin)}_{str(tmax)}_s_patterns"

        np.save(op.join(output_dir, csp_patterns_fname), sensor_pattern_csp)
        np.save(op.join(output_dir, csp_weights_fname), weights_csp)

    # Write each DataFrame to a different Excel worksheet.
    a_vs_b = f"{condition1}+{condition2}".replace(op.sep, "")
    processing = f"{a_vs_b}+CSP+{cfg.decoding_metric}"
    processing = processing.replace("_", "-").replace("-", "")

    fname_results = bids_path.copy().update(
        suffix="decoding", processing=processing, extension=".xlsx"
    )
    with pd.ExcelWriter(fname_results) as w:
        freq_decoding_table.to_excel(w, sheet_name="CSP Frequency", index=False)
        if not tf_decoding_table.empty:
            tf_decoding_table.to_excel(w, sheet_name="CSP Time-Frequency", index=False)
    out_files = {"csp-excel": fname_results}
    del freq_decoding_table

    # Report
    with _open_report(
        cfg=cfg, exec_params=exec_params, subject=subject, session=session
    ) as report:
        msg = "Adding CSP decoding results to the report."
        logger.info(**gen_log_kwargs(message=msg))
        section = "Decoding: CSP"
        all_csp_tf_results = dict()
        for contrast in cfg.decoding_contrasts:
            cond_1, cond_2 = contrast
            a_vs_b = f"{cond_1}+{cond_2}".replace(op.sep, "")
            tags = (
                "epochs",
                "contrast",
                "decoding",
                "csp",
                f"{_sanitize_cond_tag(cond_1)}–{_sanitize_cond_tag(cond_2)}",
            )
            processing = f"{a_vs_b}+CSP+{cfg.decoding_metric}"
            processing = processing.replace("_", "-").replace("-", "")
            fname_decoding = bids_path.copy().update(
                processing=processing, suffix="decoding", extension=".xlsx"
            )
            if not fname_decoding.fpath.is_file():
                continue  # not done yet
            csp_freq_results = pd.read_excel(fname_decoding, sheet_name="CSP Frequency")
            csp_freq_results["scores"] = csp_freq_results["scores"].apply(
                lambda x: np.array(x[1:-1].split(), float)
            )
            if not tf_decoding_table.empty:
                csp_tf_results = pd.read_excel(
                    fname_decoding, sheet_name="CSP Time-Frequency"
                )
                csp_tf_results["scores"] = csp_tf_results["scores"].apply(
                    lambda x: np.array(x[1:-1].split(), float)
                )
                all_csp_tf_results[contrast] = csp_tf_results
                del csp_tf_results

            all_decoding_scores = list()
            contrast_names = list()
            for freq_range_name, freq_bins in freq_name_to_bins_map.items():
                results = csp_freq_results.loc[
                    csp_freq_results["freq_range_name"] == freq_range_name
                ]
                results.reset_index(drop=True, inplace=True)
                assert len(results["scores"]) == len(freq_bins)
                for bi, freq_bin in enumerate(freq_bins):
                    all_decoding_scores.append(results["scores"][bi])
                    f_min = float(freq_bin[0])
                    f_max = float(freq_bin[1])
                    contrast_names.append(
                        f"{freq_range_name}\n" f"({f_min:0.1f}-{f_max:0.1f} Hz)"
                    )
            fig, caption, _ = _plot_full_epochs_decoding_scores(
                contrast_names=contrast_names,
                scores=all_decoding_scores,
                metric=cfg.decoding_metric,
            )
            title = f"CSP decoding: {cond_1} vs. {cond_2}"
            report.add_figure(
                fig=fig,
                title=title,
                section=section,
                caption=caption,
                tags=tags,
                replace=True,
            )
            # close figure to save memory
            plt.close(fig)
            del fig, caption, title

        # Now, plot decoding scores across time-frequency bins.
        for contrast in cfg.decoding_contrasts:
            if contrast not in all_csp_tf_results:
                continue
            cond_1, cond_2 = contrast
            tags = (
                "epochs",
                "contrast",
                "decoding",
                "csp",
                f"{_sanitize_cond_tag(cond_1)}–{_sanitize_cond_tag(cond_2)}",
            )
            results = all_csp_tf_results[contrast]
            mean_crossval_scores = list()
            tmin, tmax, fmin, fmax = list(), list(), list(), list()
            mean_crossval_scores.extend(
                results["mean_crossval_score"].to_numpy().ravel()
            )
            tmin.extend(results["t_min"].to_numpy().ravel())
            tmax.extend(results["t_max"].to_numpy().ravel())
            fmin.extend(results["f_min"].to_numpy().ravel())
            fmax.extend(results["f_max"].to_numpy().ravel())
            mean_crossval_scores = np.array(mean_crossval_scores, float)
            fig, ax = plt.subplots(constrained_layout=True)
            # XXX Add support for more metrics
            assert cfg.decoding_metric == "roc_auc"
            metric = "ROC AUC"
            vmax = (
                max(
                    np.abs(mean_crossval_scores.min() - 0.5),
                    np.abs(mean_crossval_scores.max() - 0.5),
                )
                + 0.5
            )
            vmin = 0.5 - (vmax - 0.5)
            img = _imshow_tf(
                mean_crossval_scores,
                ax,
                tmin=tmin,
                tmax=tmax,
                fmin=fmin,
                fmax=fmax,
                vmin=vmin,
                vmax=vmax,
            )
            offset = matplotlib.transforms.offset_copy(
                ax.transData, fig, 6, 0, units="points"
            )
            for freq_range_name, bins in freq_name_to_bins_map.items():
                ax.text(
                    tmin[0],
                    0.5 * bins[0][0] + 0.5 * bins[-1][1],
                    freq_range_name,
                    transform=offset,
                    ha="left",
                    va="center",
                    rotation=90,
                )
            ax.set_xlim([np.min(tmin), np.max(tmax)])
            ax.set_ylim([np.min(fmin), np.max(fmax)])
            ax.set_xlabel("Time (s)")
            ax.set_ylabel("Frequency (Hz)")
            cbar = fig.colorbar(
                ax=ax, shrink=0.75, orientation="vertical", mappable=img
            )
            cbar.set_label(f"Mean decoding score ({metric})")
            title = f"CSP TF decoding: {cond_1} vs. {cond_2}"
            report.add_figure(
                fig=fig,
                title=title,
                section=section,
                tags=tags,
                replace=True,
            )
            plt.close(fig)
            del fig, title

    assert len(in_files) == 0, in_files.keys()
    return _prep_out_files(exec_params=exec_params, out_files=out_files)


def get_config(
    *, config: SimpleNamespace, subject: str, session: str | None
) -> SimpleNamespace:
    cfg = SimpleNamespace(
        # Data parameters
        use_maxwell_filter=config.use_maxwell_filter,
        analyze_channels=config.analyze_channels,
        ch_types=config.ch_types,
        eeg_reference=get_eeg_reference(config),
        # Processing parameters
        epochs_tmin=config.epochs_tmin,
        epochs_tmax=config.epochs_tmax,
        time_frequency_freq_min=config.time_frequency_freq_min,
        time_frequency_freq_max=config.time_frequency_freq_max,
        time_frequency_subtract_evoked=config.time_frequency_subtract_evoked,
        decoding_which_epochs=config.decoding_which_epochs,
        decoding_metric=config.decoding_metric,
        decoding_csp_freqs=config.decoding_csp_freqs,
        decoding_csp_times=config.decoding_csp_times,
        decoding_n_splits=config.decoding_n_splits,
        decoding_contrasts=get_decoding_contrasts(config),
        n_boot=config.n_boot,
        random_state=config.random_state,
        **_bids_kwargs(config=config),
    )
    return cfg


def main(*, config: SimpleNamespace) -> None:
    """Run all subjects decoding in parallel."""
    if not config.contrasts or not config.decoding_csp:
        if not config.contrasts:
            msg = "No contrasts specified. "
        else:
            msg = "No CSP analysis requested. "

        msg += "Skipping …"
        logger.info(**gen_log_kwargs(message=msg, emoji="skip"))
        return

    with get_parallel_backend(config.exec_params):
        parallel, run_func = parallel_func(
            one_subject_decoding, exec_params=config.exec_params
        )
        logs = parallel(
            run_func(
                cfg=get_config(config=config, subject=subject, session=session),
                exec_params=config.exec_params,
                subject=subject,
                session=session,
                contrast=contrast,
            )
            for subject in get_subjects(config)
            for session in get_sessions(config)
            for contrast in get_decoding_contrasts(config)
        )
        save_logs(logs=logs, config=config)<|MERGE_RESOLUTION|>--- conflicted
+++ resolved
@@ -267,17 +267,10 @@
         # PATTERNS
         csp.fit_transform(X, y)
         sensor_pattern_csp = csp.patterns_
-<<<<<<< HEAD
-        
+
         # save weights and patterns
         csp_patterns_fname = f"{cond1}_{cond2}_{str(fmin)}_{str(fmax)}_Hz_patterns"
         csp_weights_fname = f"{cond1}_{cond2}_{str(fmin)}_{str(fmax)}_Hz_weights"
-=======
-
-        # save scores
-        # XXX right now this saves in working directory
-        csp_fname = cond1 + cond2 + str(fmin) + str(fmax)
->>>>>>> a0b7a06b
 
         np.save(op.join(output_dir, csp_patterns_fname), sensor_pattern_csp)
         np.save(op.join(output_dir, csp_weights_fname), weights_csp)
