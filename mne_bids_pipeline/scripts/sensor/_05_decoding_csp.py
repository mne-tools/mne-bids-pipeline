"""
Decoding based on common spatial patterns (CSP).
"""

import os.path as op
from types import SimpleNamespace
from typing import Dict, Optional, Tuple

import mne
import numpy as np
import pandas as pd
import matplotlib.transforms
from mne.decoding import CSP, UnsupervisedSpatialFilter
from mne_bids import BIDSPath
from sklearn.decomposition import PCA
from sklearn.model_selection import StratifiedKFold, cross_val_score
from sklearn.pipeline import make_pipeline

from ..._config_utils import (
    get_sessions, get_subjects, get_task, get_datatype, get_eeg_reference,
    get_deriv_root, _restrict_analyze_channels, get_decoding_contrasts,
)
from ..._decoding import LogReg, _handle_csp_args
from ..._logging import logger, gen_log_kwargs
from ..._parallel import parallel_func, get_parallel_backend
<<<<<<< HEAD
from ..._run import failsafe_run, _script_path, save_logs
from ..._report import (
    _open_report, _sanitize_cond_tag, _plot_full_epochs_decoding_scores,
    _imshow_tf,
)
=======
from ..._run import failsafe_run, save_logs
>>>>>>> 62d3f1ff


def _prepare_labels(
    *,
    epochs: mne.BaseEpochs,
    contrast: Tuple[str, str]
) -> np.ndarray:
    """Return the projection of the events_id on a boolean vector.

    This projection is useful in the case of hierarchical events:
    we project the different events contained in one condition into
    just one label.

    Returns:
    --------
    A boolean numpy array containing the labels.
    """
    epochs_cond_0 = epochs[contrast[0]]
    event_codes_condition_0 = set(epochs_cond_0.events[:, 2])
    epochs_cond_1 = epochs[contrast[1]]
    event_codes_condition_1 = set(epochs_cond_1.events[:, 2])

    y = epochs.events[:, 2].copy()
    for i in range(len(y)):
        if y[i] in event_codes_condition_0 and y[i] in event_codes_condition_1:
            msg = (f"Event_id {y[i]} is contained both in "
                   f"{contrast[0]}'s set {event_codes_condition_0} and in "
                   f"{contrast[1]}'s set {event_codes_condition_1}."
                   f"{contrast} does not constitute a valid partition.")
            raise RuntimeError(msg)
        elif y[i] in event_codes_condition_0:
            y[i] = 0
        elif y[i] in event_codes_condition_1:
            y[i] = 1
        else:
            # This should not happen because epochs should already be filtered
            msg = (f"Event_id {y[i]} is not contained in "
                   f"{contrast[0]}'s set {event_codes_condition_0}  nor in "
                   f"{contrast[1]}'s set {event_codes_condition_1}.")
            raise RuntimeError(msg)
    return y


def prepare_epochs_and_y(
    *,
    epochs: mne.BaseEpochs,
    contrast: Tuple[str, str],
    cfg,
    fmin: float,
    fmax: float
) -> Tuple[mne.BaseEpochs, np.ndarray]:
    """Band-pass between, sub-select the desired epochs, and prepare y."""
    epochs_filt = (
        epochs
        .copy()
        .pick_types(
            meg=True, eeg=True,
        )
    )

    # We only take mag to speed up computation
    # because the information is redundant between grad and mag
    if cfg.datatype == 'meg' and cfg.use_maxwell_filter:
        epochs_filt.pick_types(meg='mag')

    # filtering out the conditions we are not interested in, to ensure here we
    # have a valid partition between the condition of the contrast.
    #
    # XXX Hack for handling epochs selection via metadata
    if contrast[0].startswith('event_name.isin'):
        epochs_filt = epochs_filt[f'{contrast[0]} or {contrast[1]}']
    else:
        epochs_filt = epochs_filt[contrast]

    # Filtering is costly, so do it last, after the selection of the channels
    # and epochs. We know that often the filter will be longer than the signal,
    # so we ignore the warning here.
    epochs_filt = epochs_filt.filter(fmin, fmax, n_jobs=1, verbose='error')
    y = _prepare_labels(epochs=epochs_filt, contrast=contrast)

    return epochs_filt, y


def get_input_fnames_csp(**kwargs):
    cfg = kwargs.pop('cfg')
    subject = kwargs.pop('subject')
    session = kwargs.pop('session')
    # TODO: Somehow remove this?
    del kwargs['contrast']
    assert len(kwargs) == 0, kwargs.keys()
    del kwargs
    fname_epochs = BIDSPath(subject=subject,
                            session=session,
                            task=cfg.task,
                            acquisition=cfg.acq,
                            run=None,
                            recording=cfg.rec,
                            space=cfg.space,
                            suffix='epo',
                            extension='.fif',
                            datatype=cfg.datatype,
                            root=cfg.deriv_root,
                            check=False)
    in_files = dict()
    in_files['epochs'] = fname_epochs
    return in_files


@failsafe_run(
    get_input_fnames=get_input_fnames_csp
)
def one_subject_decoding(
    *,
    cfg,
    subject: str,
    session: str,
    contrast: Tuple[str, str],
    in_files: Dict[str, BIDSPath]
) -> None:
    """Run one subject.

    There are two steps in this function:
    1. The frequency analysis.
    2. The time-frequency analysis.
    """
    import matplotlib.pyplot as plt
    condition1, condition2 = contrast
    msg = f'Contrasting conditions: {condition1} – {condition2}'
    logger.info(**gen_log_kwargs(msg, subject=subject, session=session))

    bids_path = in_files['epochs'].copy().update(processing=None)
    epochs = mne.read_epochs(in_files.pop('epochs'))
    _restrict_analyze_channels(epochs, cfg)

    if cfg.time_frequency_subtract_evoked:
        epochs.subtract_evoked()

    # Perform rank reduction via PCA.
    #
    # Select the channel type with the smallest rank.
    # Limit it to a maximum of 100.
    ranks = mne.compute_rank(inst=epochs, rank='info')
    ch_type_smallest_rank = min(ranks, key=ranks.get)
    rank = min(
        ranks[ch_type_smallest_rank],
        100
    )
    del ch_type_smallest_rank, ranks

    msg = f'Reducing data dimension via PCA; new rank: {rank}.'
    logger.info(**gen_log_kwargs(msg, subject=subject, session=session))
    pca = UnsupervisedSpatialFilter(
        PCA(rank),
        average=False
    )

    # Classifier
    csp = CSP(
        n_components=4,  # XXX revisit
        reg=0.1,         # XXX revisit
        rank='info',
    )
    clf = make_pipeline(
        csp,
        LogReg(
            solver='liblinear',  # much faster than the default
            random_state=cfg.random_state,
            n_jobs=1,
        )
    )
    cv = StratifiedKFold(
        n_splits=cfg.decoding_n_splits,
        shuffle=True,
        random_state=cfg.random_state,
    )

    # Loop over frequencies (all time points lumped together)
    freq_name_to_bins_map = _handle_csp_args(
        cfg.decoding_csp_times, cfg.decoding_csp_freqs, cfg.decoding_metric)
    freq_decoding_table_rows = []
    for freq_range_name, freq_bins in freq_name_to_bins_map.items():
        for freq_bin in freq_bins:
            f_min, f_max = freq_bin
            row = {
                'subject': [subject],
                'cond_1': [condition1],
                'cond_2': [condition2],
                'f_min': [f_min],
                'f_max': [f_max],
                'freq_range_name': [freq_range_name],
                'mean_crossval_score': [np.nan],
                'scores': [np.ones(5)],
                'metric': [cfg.decoding_metric],
            }
            freq_decoding_table_rows.append(row)

    freq_decoding_table = pd.concat(
        [pd.DataFrame.from_dict(row) for row in freq_decoding_table_rows],
        ignore_index=True
    )
    del freq_decoding_table_rows

    def _fmt_contrast(cond1, cond2, fmin, fmax, freq_range_name,
                      tmin=None, tmax=None):
        msg = (
            f'Contrast: {cond1} – {cond2}, '
            f'{fmin:4.1f}–{fmax:4.1f} Hz ({freq_range_name})'
        )
        if tmin is not None:
            msg += f' {tmin:+5.3f}–{tmax:+5.3f} sec'
        return msg

    for idx, row in freq_decoding_table.iterrows():
        fmin = row['f_min']
        fmax = row['f_max']
        cond1 = row['cond_1']
        cond2 = row['cond_2']
        freq_range_name = row['freq_range_name']

        msg = _fmt_contrast(cond1, cond2, fmin, fmax, freq_range_name)
        logger.info(
            **gen_log_kwargs(msg, subject=subject, session=session)
        )

        # XXX We're filtering here again in each iteration. This should be
        # XXX optimized.
        epochs_filt, y = prepare_epochs_and_y(
            epochs=epochs, contrast=contrast, fmin=fmin, fmax=fmax, cfg=cfg
        )
        # Get the data for all time points
        X = epochs_filt.get_data()

        # We apply PCA before running CSP:
        # - much faster CSP processing
        # - reduced risk of numerical instabilities.
        X_pca = pca.fit_transform(X)
        del X

        cv_scores = cross_val_score(
            estimator=clf,
            X=X_pca,
            y=y,
            scoring=cfg.decoding_metric,
            cv=cv,
            n_jobs=1,
        )
        freq_decoding_table.loc[idx, 'mean_crossval_score'] = cv_scores.mean()
        freq_decoding_table.at[idx, 'scores'] = cv_scores

    # Loop over times x frequencies
    #
    # Note: We don't support varying time ranges for different frequency
    # ranges to avoid leaking of information.
    time_bins = np.array(cfg.decoding_csp_times)
    if time_bins.ndim == 1:
        time_bins = np.array(
            list(zip(time_bins[:-1], time_bins[1:]))
        )
    assert time_bins.ndim == 2

    tf_decoding_table_rows = []

    for freq_range_name, freq_bins in freq_name_to_bins_map.items():
        for time_bin in time_bins:
            t_min, t_max = time_bin

            for freq_bin in freq_bins:
                f_min, f_max = freq_bin
                row = {
                    'subject': [subject],
                    'cond_1': [condition1],
                    'cond_2': [condition2],
                    't_min': [t_min],
                    't_max': [t_max],
                    'f_min': [f_min],
                    'f_max': [f_max],
                    'freq_range_name': [freq_range_name],
                    'mean_crossval_score': [np.nan],
                    'scores': [np.ones(5, dtype=float)],
                    'metric': [cfg.decoding_metric]
                }
                tf_decoding_table_rows.append(row)

    tf_decoding_table = pd.concat(
        [pd.DataFrame.from_dict(row) for row in tf_decoding_table_rows],
        ignore_index=True
    )
    del tf_decoding_table_rows

    for idx, row in tf_decoding_table.iterrows():
        tmin = row['t_min']
        tmax = row['t_max']
        fmin = row['f_min']
        fmax = row['f_max']
        cond1 = row['cond_1']
        cond2 = row['cond_2']
        freq_range_name = row['freq_range_name']

        epochs_filt, y = prepare_epochs_and_y(
            epochs=epochs, contrast=contrast, fmin=fmin, fmax=fmax, cfg=cfg
        )
        # Crop data to the time window of interest
        if tmax is not None:  # avoid warnings about outside the interval
            tmax = min(tmax, epochs_filt.times[-1])
        epochs_filt.crop(tmin, tmax)
        X = epochs_filt.get_data()
        X_pca = pca.transform(X)
        del X

        cv_scores = cross_val_score(
            estimator=clf,
            X=X_pca,
            y=y,
            scoring=cfg.decoding_metric,
            cv=cv,
            n_jobs=1,
        )
        score = cv_scores.mean()
        tf_decoding_table.loc[idx, 'mean_crossval_score'] = score
        tf_decoding_table.at[idx, 'scores'] = cv_scores
        msg = _fmt_contrast(
            cond1, cond2, fmin, fmax, freq_range_name, tmin, tmax)
        msg += f': {cfg.decoding_metric}={score:0.3f}'
        logger.info(
            **gen_log_kwargs(msg, subject=subject, session=session)
        )

    # Write each DataFrame to a different Excel worksheet.
    a_vs_b = f'{condition1}+{condition2}'.replace(op.sep, '')
    processing = f'{a_vs_b}+CSP+{cfg.decoding_metric}'
    processing = processing.replace('_', '-').replace('-', '')

    fname_results = bids_path.copy().update(suffix='decoding',
                                            processing=processing,
                                            extension='.xlsx')
    with pd.ExcelWriter(fname_results) as w:
        freq_decoding_table.to_excel(
            w, sheet_name='CSP Frequency', index=False
        )
        tf_decoding_table.to_excel(
            w, sheet_name='CSP Time-Frequency', index=False
        )
    out_files = {'csp-excel': fname_results}

    # Report
    with _open_report(cfg=cfg, subject=subject, session=session) as report:
        msg = 'Adding CSP decoding results to the report.'
        logger.info(
            **gen_log_kwargs(message=msg, subject=subject, session=session)
        )
        section = 'Decoding: CSP'
        freq_name_to_bins_map = _handle_csp_args(
            cfg.decoding_csp_times,
            cfg.decoding_csp_freqs,
            cfg.decoding_metric,
        )
        all_csp_tf_results = dict()
        for contrast in cfg.decoding_contrasts:
            cond_1, cond_2 = contrast
            a_vs_b = f'{cond_1}+{cond_2}'.replace(op.sep, '')
            tags = (
                'epochs',
                'contrast',
                'decoding',
                'csp',
                f"{_sanitize_cond_tag(cond_1)}–{_sanitize_cond_tag(cond_2)}"
            )
            processing = f'{a_vs_b}+CSP+{cfg.decoding_metric}'
            processing = processing.replace('_', '-').replace('-', '')
            fname_decoding = bids_path.copy().update(
                processing=processing,
                suffix='decoding',
                extension='.xlsx'
            )
            if not fname_decoding.fpath.is_file():
                continue  # not done yet
            csp_freq_results = pd.read_excel(
                fname_decoding,
                sheet_name='CSP Frequency'
            )
            csp_freq_results['scores'] = csp_freq_results['scores'].apply(
                lambda x: np.array(x[1:-1].split(), float))
            csp_tf_results = pd.read_excel(
                fname_decoding,
                sheet_name='CSP Time-Frequency'
            )
            csp_tf_results['scores'] = csp_tf_results['scores'].apply(
                lambda x: np.array(x[1:-1].split(), float))
            all_csp_tf_results[contrast] = csp_tf_results
            del csp_tf_results

            all_decoding_scores = list()
            contrast_names = list()
            for freq_range_name, freq_bins in freq_name_to_bins_map.items():
                results = csp_freq_results.loc[
                    csp_freq_results['freq_range_name'] == freq_range_name
                ]
                results.reset_index(drop=True, inplace=True)
                assert len(results['scores']) == len(freq_bins)
                for bi, freq_bin in enumerate(freq_bins):
                    all_decoding_scores.append(results['scores'][bi])
                    f_min = float(freq_bin[0])
                    f_max = float(freq_bin[1])
                    contrast_names.append(
                        f'{freq_range_name}\n'
                        f'({f_min:0.1f}-{f_max:0.1f} Hz)'
                    )
            fig, caption = _plot_full_epochs_decoding_scores(
                contrast_names=contrast_names,
                scores=all_decoding_scores,
                metric=cfg.decoding_metric,
            )
            title = f'CSP decoding: {cond_1} vs. {cond_2}'
            report.add_figure(
                fig=fig,
                title=title,
                section=section,
                caption=caption,
                tags=tags,
                replace=True,
            )
            # close figure to save memory
            plt.close(fig)
            del fig, caption, title

        # Now, plot decoding scores across time-frequency bins.
        for contrast in cfg.decoding_contrasts:
            if contrast not in all_csp_tf_results:
                continue
            cond_1, cond_2 = contrast
            tags = (
                'epochs',
                'contrast',
                'decoding',
                'csp',
                f"{_sanitize_cond_tag(cond_1)}–{_sanitize_cond_tag(cond_2)}",
            )
            results = all_csp_tf_results[contrast]
            mean_crossval_scores = list()
            tmin, tmax, fmin, fmax = list(), list(), list(), list()
            mean_crossval_scores.extend(
                results['mean_crossval_score'].ravel())
            tmin.extend(results['t_min'].ravel())
            tmax.extend(results['t_max'].ravel())
            fmin.extend(results['f_min'].ravel())
            fmax.extend(results['f_max'].ravel())
            mean_crossval_scores = np.array(mean_crossval_scores, float)
            fig, ax = plt.subplots(constrained_layout=True)
            # XXX Add support for more metrics
            assert cfg.decoding_metric == 'roc_auc'
            metric = 'ROC AUC'
            vmax = max(
                np.abs(mean_crossval_scores.min() - 0.5),
                np.abs(mean_crossval_scores.max() - 0.5)
            ) + 0.5
            vmin = 0.5 - (vmax - 0.5)
            img = _imshow_tf(
                mean_crossval_scores, ax,
                tmin=tmin, tmax=tmax, fmin=fmin, fmax=fmax,
                vmin=vmin, vmax=vmax)
            offset = matplotlib.transforms.offset_copy(
                ax.transData, fig, 6, 0, units='points')
            for freq_range_name, bins in freq_name_to_bins_map.items():
                ax.text(tmin[0],
                        0.5 * bins[0][0] + 0.5 * bins[-1][1],
                        freq_range_name, transform=offset,
                        ha='left', va='center', rotation=90)
            ax.set_xlim([np.min(tmin), np.max(tmax)])
            ax.set_ylim([np.min(fmin), np.max(fmax)])
            ax.set_xlabel('Time (s)')
            ax.set_ylabel('Frequency (Hz)')
            cbar = fig.colorbar(
                ax=ax, shrink=0.75, orientation='vertical', mappable=img)
            cbar.set_label(f'Mean decoding score ({metric})')
            title = f'CSP TF decoding: {cond_1} vs. {cond_2}'
            report.add_figure(
                fig=fig,
                title=title,
                section=section,
                tags=tags,
                replace=True,
            )

    assert len(in_files) == 0, in_files.keys()
    return out_files


def get_config(
    *,
    config,
    subject: str,
    session: Optional[str]
) -> SimpleNamespace:
    cfg = SimpleNamespace(
        # Data parameters
        datatype=get_datatype(config),
        deriv_root=get_deriv_root(config),
        task=get_task(config),
        acq=config.acq,
        rec=config.rec,
        space=config.space,
        use_maxwell_filter=config.use_maxwell_filter,
        analyze_channels=config.analyze_channels,
        ch_types=config.ch_types,
        eeg_reference=get_eeg_reference(config),
        # Processing parameters
        time_frequency_subtract_evoked=config.time_frequency_subtract_evoked,
        decoding_metric=config.decoding_metric,
        decoding_csp_freqs=config.decoding_csp_freqs,
        decoding_csp_times=config.decoding_csp_times,
        decoding_n_splits=config.decoding_n_splits,
        decoding_contrasts=get_decoding_contrasts(config),
        n_boot=config.n_boot,
        random_state=config.random_state,
        interactive=config.interactive
    )
    return cfg


def main(*, config) -> None:
    """Run all subjects decoding in parallel."""
    if not config.contrasts or not config.decoding_csp:
        if not config.contrasts:
            msg = 'No contrasts specified. '
        else:
            msg = 'No CSP analysis requested. '

        msg = 'Skipping …'
        logger.info(**gen_log_kwargs(message=msg, emoji='skip'))
        return

    with get_parallel_backend(config):
        parallel, run_func = parallel_func(one_subject_decoding, config=config)
        logs = parallel(
            run_func(
                cfg=get_config(
                    config=config,
                    subject=subject,
                    session=session
                ),
                subject=subject,
                session=session,
                contrast=contrast,
            )
            for subject in get_subjects(config)
            for session in get_sessions(config)
            for contrast in get_decoding_contrasts(config)
        )
        save_logs(logs=logs, config=config)<|MERGE_RESOLUTION|>--- conflicted
+++ resolved
@@ -23,15 +23,11 @@
 from ..._decoding import LogReg, _handle_csp_args
 from ..._logging import logger, gen_log_kwargs
 from ..._parallel import parallel_func, get_parallel_backend
-<<<<<<< HEAD
-from ..._run import failsafe_run, _script_path, save_logs
+from ..._run import failsafe_run, save_logs
 from ..._report import (
     _open_report, _sanitize_cond_tag, _plot_full_epochs_decoding_scores,
     _imshow_tf,
 )
-=======
-from ..._run import failsafe_run, save_logs
->>>>>>> 62d3f1ff
 
 
 def _prepare_labels(
