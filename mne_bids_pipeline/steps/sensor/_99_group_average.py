--- conflicted
+++ resolved
@@ -244,15 +244,9 @@
     *,
     cfg: SimpleNamespace,
     subject: str,
-<<<<<<< HEAD
-    session: Optional[str],
-    cond_1: Optional[str],
-    cond_2: Optional[str],
-=======
     session: str | None,
-    cond_1: str,
-    cond_2: str,
->>>>>>> 96251a83
+    cond_1: str | None,
+    cond_2: str | None,
     kind: str,
     extension: str = ".mat",
 ):
