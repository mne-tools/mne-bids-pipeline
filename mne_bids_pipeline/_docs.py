--- conflicted
+++ resolved
@@ -107,15 +107,11 @@
 
 
 class _ParseConfigSteps:
-<<<<<<< HEAD
     def __init__(self, force_empty: tuple[str, ...] | None = None) -> None:
-=======
-    def __init__(self, force_empty=None):
         """Build a mapping from config options to tuples of steps that use each option.
 
         The mapping is stored in `self.steps`.
         """
->>>>>>> 094926ec
         self._force_empty = _FORCE_EMPTY if force_empty is None else force_empty
         steps: dict[str, Any] = defaultdict(list)
 
@@ -170,23 +166,20 @@
                                 continue
                             if keyword.value.attr in ("exec_params",):
                                 continue
-<<<<<<< HEAD
                             _add_step_option(step, keyword.value.attr)
-=======
-                            self._add_step_option(step, keyword.value.attr)
                         for arg in call.args:
                             if not isinstance(arg, ast.Name):
                                 continue
                             if arg.id != "config":
                                 continue
+                            assert isinstance(call.func, ast.Name)
                             key = call.func.id
                             # e.g., get_subjects_sessions(config)
                             if key in _MANUAL_KWS:
                                 for option in _MANUAL_KWS[key]:
-                                    self._add_step_option(step, option)
+                                    _add_step_option(step, option)
                                 break
 
->>>>>>> 094926ec
                     # Also look for root-level conditionals like use_maxwell_filter
                     # or spatial_filter
                     for cond in ast.iter_child_nodes(func):
