--- conflicted
+++ resolved
@@ -47,13 +47,10 @@
   ({{ gh(322) }} by {{ authors.hoechenberger }})
 - Warn if using ICA and no EOG- or ECG-related ICs were detected.
   ({{ gh(351) }} by {{ authors.crsegerie }})
-<<<<<<< HEAD
 - Added the possibility to have different runs for different subjects.
   ({{ gh(353) }} by {{ authors.crsegerie }}))
-=======
 - Check that the baseline interval falls into `[epochs_tmin, epochs_tmax]`.
   ({{ gh(361) }} by {{ authors.crsegerie }})
->>>>>>> e16c5756
 - `config.crop` has been renamed to the more explicit
   [`config.crop_runs`][config.crop_runs], as it only applies to individual
   runs and not the concatenated data.
