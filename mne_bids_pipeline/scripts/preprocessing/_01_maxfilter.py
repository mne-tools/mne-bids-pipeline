"""Maxwell-filter MEG data.

If you chose to run Maxwell filter (config.use_maxwell_filter = True),
the data are Maxwell filtered using SSS or tSSS (if config.mf_st_duration
is not None) and movement compensation.

Using tSSS with a short duration can be used as an alternative to highpass
filtering. For instance, a duration of 10 s acts like a 0.1 Hz highpass.

The head position of all runs is corrected to the run specified in
config.mf_reference_run.
It is critical to mark bad channels before Maxwell filtering.

The function loads machine-specific calibration files.
"""

import itertools
<<<<<<< HEAD
=======
from typing import Optional
>>>>>>> 8ad5b0ea
from types import SimpleNamespace

import numpy as np
import mne
from mne_bids import BIDSPath, read_raw_bids, get_bids_path_from_fname

<<<<<<< HEAD
from ..._config_utils import (
    get_mf_cal_fname, get_mf_ctc_fname, get_subjects, get_sessions,
    get_runs, get_task, get_datatype, get_bids_root, get_deriv_root,
    get_mf_reference_run)
from ..._import_data import (
    import_experimental_data, import_er_data, import_rest_data)
from ..._logging import gen_log_kwargs, logger
from ..._parallel import parallel_func, get_parallel_backend
from ..._run import failsafe_run, _script_path, save_logs, _update_for_splits
=======
import config
from config import (gen_log_kwargs, failsafe_run, _script_path,
                    import_experimental_data, import_er_data, import_rest_data,
                    _update_for_splits)
from config import parallel_func

from ..._logging import logger
from ..._io import _empty_room_match_path, _read_json
>>>>>>> 8ad5b0ea


def get_input_fnames_maxwell_filter(**kwargs):
    """Get paths of files required by maxwell_filter function."""
    cfg = kwargs.pop('cfg')
    subject = kwargs.pop('subject')
    session = kwargs.pop('session')
    run = kwargs.pop('run')
    assert len(kwargs) == 0, kwargs.keys()
    del kwargs

    bids_path_in = BIDSPath(subject=subject,
                            session=session,
                            run=run,
                            task=cfg.task,
                            acquisition=cfg.acq,
                            recording=cfg.rec,
                            space=cfg.space,
                            suffix='meg',
                            datatype=cfg.datatype,
                            root=cfg.bids_root,
                            check=False)

    in_files = {
        f'raw_run-{bp.run}': bp for bp in bids_path_in.match()
    }

    ref_bids_path = bids_path_in.copy().update(
        run=cfg.mf_reference_run,
        extension='.fif',
        check=True
    )

    if run == cfg.mf_reference_run:
        if cfg.process_rest and not cfg.task_is_rest:
            raw_rest = bids_path_in.copy().update(task="rest")
            if raw_rest.fpath.exists():
                in_files["raw_rest"] = raw_rest
        if cfg.process_empty_room and cfg.datatype == 'meg':
            raw_noise = _read_json(
                _empty_room_match_path(bids_path_in, cfg))['fname']
            if raw_noise is not None:
                raw_noise = get_bids_path_from_fname(raw_noise)
                in_files["raw_noise"] = raw_noise

    in_files["raw_ref_run"] = ref_bids_path
    in_files["mf_cal_fname"] = cfg.mf_cal_fname
    in_files["mf_ctc_fname"] = cfg.mf_ctc_fname
    return in_files


@failsafe_run(script_path=__file__,
              get_input_fnames=get_input_fnames_maxwell_filter)
def run_maxwell_filter(*, cfg, subject, session, run, in_files):
    if cfg.proc and 'sss' in cfg.proc and cfg.use_maxwell_filter:
        raise ValueError(f'You cannot set use_maxwell_filter to True '
                         f'if data have already processed with Maxwell-filter.'
                         f' Got proc={cfg.proc}.')
    bids_path_in = in_files.pop(f"raw_run-{run}")
    bids_path_out = bids_path_in.copy().update(
        processing="sss",
        suffix="raw",
        extension='.fif',
        root=cfg.deriv_root,
        check=False
    )
    # Now take everything from the bids_path_in and overwrite the parameters
    subject = bids_path_in.subject
    session = bids_path_in.session
    run = bids_path_in.run

    out_files = dict()
    # Load dev_head_t and digitization points from MaxFilter reference run.
    if cfg.mf_reference_run is not None:
        # Only log if we have more than just a single run
        msg = f'Loading reference run: {cfg.mf_reference_run}.'
        logger.info(**gen_log_kwargs(message=msg, subject=subject,
                                     session=session, run=run))

    ref_fname = in_files.pop("raw_ref_run")
    raw = read_raw_bids(bids_path=ref_fname,
                        extra_params=cfg.reader_extra_params)
    dev_head_t = raw.info['dev_head_t']
    del raw

    raw = import_experimental_data(
        bids_path_in=bids_path_in,
        cfg=cfg
    )

    # Maxwell-filter experimental data.
    msg = 'Applying Maxwell filter to experimental data: '

    if cfg.mf_st_duration:
        msg += f'tSSS (st_duration: {cfg.mf_st_duration} sec).'
    else:
        msg += 'SSS.'
    logger.info(**gen_log_kwargs(message=msg, subject=subject,
                                 session=session, run=run))

    # Warn if no bad channels are set before Maxwell filter
    if not raw.info['bads']:
        msg = ('No channels were marked as bad. Please carefully check '
               'your data to ensure this is correct; otherwise, Maxwell '
               'filtering WILL cause problems.')
        logger.warning(**gen_log_kwargs(message=msg, subject=subject,
                                        session=session, run=run))

    # Keyword arguments shared between Maxwell filtering of the
    # experimental and the empty-room data.
    common_mf_kws = dict(
        # TODO: Add head_pos, st_correlation, eSSS
        calibration=in_files.pop("mf_cal_fname"),
        cross_talk=in_files.pop("mf_ctc_fname"),
        st_duration=cfg.mf_st_duration,
        origin=cfg.mf_head_origin,
        coord_frame='head',
        destination=dev_head_t
    )

    raw_sss = mne.preprocessing.maxwell_filter(raw, **common_mf_kws)
    out_files['sss_raw'] = bids_path_out
    msg = f"Writing {out_files['sss_raw'].fpath.relative_to(cfg.deriv_root)}"
    logger.info(**gen_log_kwargs(
        message=msg, subject=subject, session=session, run=run))
    raw_sss.save(out_files['sss_raw'], split_naming='bids',
                 overwrite=True, split_size=cfg._raw_split_size)
    # we need to be careful about split files
    _update_for_splits(out_files, 'sss_raw')
    del raw, raw_sss

    if cfg.interactive:
        # Load the data we have just written, because it contains only
        # the relevant channels.
        raw_sss = mne.io.read_raw_fif(
            out_files['sss_raw'], allow_maxshield=True)
        raw_sss.plot(n_channels=50, butterfly=True, block=True)
        del raw_sss

    # Noise data processing.
    nice_names = dict(rest='resting-state', noise='empty-room')
    for task in ('rest', 'noise'):
        in_key = f'raw_{task}'
        if in_key not in in_files:
            continue
        recording_type = nice_names[task]
        msg = f'Processing {recording_type} recording …'
        logger.info(**gen_log_kwargs(subject=subject,
                                     session=session, run=run, message=msg))
        bids_path_in = in_files.pop(in_key)
        if task == 'rest':
            raw_noise = import_rest_data(
                cfg=cfg,
                bids_path_in=bids_path_in,
            )
        else:
            raw_noise = import_er_data(
                cfg=cfg,
                bids_path_er_in=bids_path_in,
                bids_path_ref_in=ref_fname,
            )
        del bids_path_in

        # Maxwell-filter noise data.
        msg = f'Applying Maxwell filter to {recording_type} recording'
        logger.info(**gen_log_kwargs(message=msg,
                                     subject=subject, session=session,
                                     run=run))
        raw_noise_sss = mne.preprocessing.maxwell_filter(
            raw_noise, **common_mf_kws
        )

        # Perform a sanity check: empty-room rank should exactly match the
        # experimental data rank after Maxwell filtering; resting-state rank
        # should be equal or be greater than experimental data rank.
        #
        # We're treating the two cases differently, because we don't
        # copy the bad channel selection from the reference run over to
        # the resting-state recording.

        raw_sss = mne.io.read_raw_fif(out_files['sss_raw'])
        rank_exp = mne.compute_rank(raw_sss, rank='info')['meg']
        rank_noise = mne.compute_rank(raw_noise_sss, rank='info')['meg']

        if task == 'rest':
            if rank_exp > rank_noise:
                msg = (
                    f'Resting-state rank ({rank_noise}) is lower than '
                    f'reference run data rank ({rank_exp}). We will try to '
                    f'take care of this during epoching of the experimental '
                    f'data.'
                )
                logger.warning(**gen_log_kwargs(message=msg, subject=subject,
                                                session=session))
            else:
                pass  # Should cause no problems!
        elif not np.isclose(rank_exp, rank_noise):
            msg = (f'Reference run data rank {rank_exp:.1f} does not '
                   f'match {recording_type} data rank {rank_noise:.1f} after '
                   f'Maxwell filtering. This indicates that the data '
                   f'were processed  differently.')
            raise RuntimeError(msg)

        out_key = f'sss_{task}'
        out_files[out_key] = bids_path_out.copy().update(
            task=task,
            run=None,
            processing='sss'
        )

        # Save only the channel types we wish to analyze
        # (same as for experimental data above).
        msg = ("Writing "
               f"{out_files[out_key].fpath.relative_to(cfg.deriv_root)}")
        logger.info(**gen_log_kwargs(
            message=msg, subject=subject, session=session, run=run))
        raw_noise_sss.save(
            out_files[out_key], overwrite=True,
            split_naming='bids', split_size=cfg._raw_split_size,
        )
        _update_for_splits(out_files, out_key)
        del raw_noise_sss
    assert len(in_files) == 0, in_files.keys()
    return out_files


def get_config(
    *,
    config,
    subject: str,
    session: str,
) -> SimpleNamespace:
    cfg = SimpleNamespace(
        reader_extra_params=config.reader_extra_params,
        mf_cal_fname=get_mf_cal_fname(
            config=config,
            subject=subject,
            session=session,
        ),
        mf_ctc_fname=get_mf_ctc_fname(
            config=config,
            subject=subject,
            session=session,
        ),
        mf_st_duration=config.mf_st_duration,
        mf_head_origin=config.mf_head_origin,
        process_empty_room=config.process_empty_room,
        process_rest=config.process_rest,
        task_is_rest=config.task_is_rest,
        # XXX needs to accept session!
        runs=get_runs(config=config, subject=subject),
        use_maxwell_filter=config.use_maxwell_filter,
        proc=config.proc,
        task=get_task(config),
        datatype=get_datatype(config),
        acq=config.acq,
        rec=config.rec,
        space=config.space,
        bids_root=get_bids_root(config),
        deriv_root=get_deriv_root(config),
        crop_runs=config.crop_runs,
        interactive=config.interactive,
        rename_events=config.rename_events,
        eeg_template_montage=config.eeg_template_montage,
        fix_stim_artifact=config.fix_stim_artifact,
        stim_artifact_tmin=config.stim_artifact_tmin,
        stim_artifact_tmax=config.stim_artifact_tmax,
        find_flat_channels_meg=config.find_flat_channels_meg,
        find_noisy_channels_meg=config.find_noisy_channels_meg,
        mf_reference_run=get_mf_reference_run(config),
        drop_channels=config.drop_channels,
        find_breaks=config.find_breaks,
        min_break_duration=config.min_break_duration,
        t_break_annot_start_after_previous_event=config.t_break_annot_start_after_previous_event,  # noqa:E501
        t_break_annot_stop_before_next_event=config.t_break_annot_stop_before_next_event,  # noqa:E501
        ch_types=config.ch_types,
        data_type=config.data_type,
        _raw_split_size=config._raw_split_size,
    )
    return cfg


def main():
    """Run maxwell_filter."""
    import config
    if not config.use_maxwell_filter:
        msg = 'Skipping …'
        with _script_path(__file__):
            logger.info(**gen_log_kwargs(message=msg, emoji='skip'))
        return

    with get_parallel_backend(config):
        parallel, run_func = parallel_func(run_maxwell_filter, config=config)
        logs = parallel(
            run_func(
                cfg=get_config(
                    config=config,
                    subject=subject,
                    session=session),
                subject=subject,
                session=session,
                run=run
            )
            for subject, session in
            itertools.product(
                get_subjects(config),
                get_sessions(config)
            )
            for run in get_runs(config=config, subject=subject)
        )

    save_logs(config=config, logs=logs)


if __name__ == '__main__':
    main()<|MERGE_RESOLUTION|>--- conflicted
+++ resolved
@@ -15,36 +15,24 @@
 """
 
 import itertools
-<<<<<<< HEAD
-=======
 from typing import Optional
->>>>>>> 8ad5b0ea
 from types import SimpleNamespace
 
 import numpy as np
 import mne
 from mne_bids import BIDSPath, read_raw_bids, get_bids_path_from_fname
 
-<<<<<<< HEAD
 from ..._config_utils import (
     get_mf_cal_fname, get_mf_ctc_fname, get_subjects, get_sessions,
     get_runs, get_task, get_datatype, get_bids_root, get_deriv_root,
-    get_mf_reference_run)
+    get_mf_reference_run
+)
 from ..._import_data import (
-    import_experimental_data, import_er_data, import_rest_data)
+    import_experimental_data, import_er_data, import_rest_data
+)
 from ..._logging import gen_log_kwargs, logger
 from ..._parallel import parallel_func, get_parallel_backend
 from ..._run import failsafe_run, _script_path, save_logs, _update_for_splits
-=======
-import config
-from config import (gen_log_kwargs, failsafe_run, _script_path,
-                    import_experimental_data, import_er_data, import_rest_data,
-                    _update_for_splits)
-from config import parallel_func
-
-from ..._logging import logger
-from ..._io import _empty_room_match_path, _read_json
->>>>>>> 8ad5b0ea
 
 
 def get_input_fnames_maxwell_filter(**kwargs):
