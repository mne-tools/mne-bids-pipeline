--- conflicted
+++ resolved
@@ -32,11 +32,7 @@
 - Fix bug where the `config.proc` parameter was not used properly during forward model creation (#1014 by @larsoner)
 - Fix bug where emptyroom recordings containing EEG channels would crash the pipeline during maxwell filtering (#1040 by @drammock)
 - Fix bug where only having mag sensors would crash compute_rank in maxwell filtering (#1061 by @harrisonritz)
-<<<<<<< HEAD
 - Improvements to template config file generation (#1074 by @drammock)
-=======
-- Drop legacy function `inst.pick_types` in favor of `inst.pick` (#1073 by @PierreGtch)
->>>>>>> 0486b6a8
 
 
 ### :books: Documentation
@@ -52,4 +48,5 @@
 - Improve logging messages in maxwell filtering steps. (#893 by @drammock)
 - Validate extra config params passed in during testing. (#1044 by @drammock)
 - New testing/example dataset "funloc" added. (#1045 by @drammock)
-- Bugfixes and better testing of session-specific MRIs. (#1039 and #1067 by @drammock)+- Bugfixes and better testing of session-specific MRIs. (#1039 and #1067 by @drammock)
+- Drop legacy function `inst.pick_types` in favor of `inst.pick` (#1073 by @PierreGtch)