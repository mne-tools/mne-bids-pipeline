--- conflicted
+++ resolved
@@ -234,11 +234,7 @@
     all_sessions = get_sessions(config)
 
     if hasattr(exec_params.overrides, "subjects"):
-<<<<<<< HEAD
-        msg = "Skipping, --subjects is set …"
-=======
         msg = "Skipping, --subject is set …"
->>>>>>> e228500f
         logger.info(**gen_log_kwargs(message=msg, subject=average_subj))
         return
 
