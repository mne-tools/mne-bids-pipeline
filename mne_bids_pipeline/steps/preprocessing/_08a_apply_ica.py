--- conflicted
+++ resolved
@@ -259,12 +259,8 @@
     cfg = SimpleNamespace(
         baseline=config.baseline,
         ica_reject=config.ica_reject,
-<<<<<<< HEAD
+        ica_use_icalabel=config.ica_use_icalabel,        
         processing="eyelink" if config.sync_eyelink else "filt" if config.regress_artifact is None else "regress",
-=======
-        ica_use_icalabel=config.ica_use_icalabel,
-        processing="filt" if config.regress_artifact is None else "regress",
->>>>>>> 2f11dc89
         _epochs_split_size=config._epochs_split_size,
         **_import_data_kwargs(config=config, subject=subject),
     )
