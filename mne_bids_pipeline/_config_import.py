import ast
import copy
import difflib
import importlib
import os
import pathlib
from dataclasses import field
from functools import partial
from types import SimpleNamespace
from typing import Optional

import matplotlib
import mne
<<<<<<< HEAD

from pydantic import ValidationError, ConfigDict, BaseModel
=======
import numpy as np
from pydantic import ValidationError
from pydantic.dataclasses import dataclass
>>>>>>> cc93c660

from ._logging import gen_log_kwargs, logger
from .typing import PathLike


def _import_config(
    *,
    config_path: Optional[PathLike],
    overrides: Optional[SimpleNamespace] = None,
    check: bool = True,
    log: bool = True,
) -> SimpleNamespace:
    """Import the default config and the user's config."""
    # Get the default
    config = _get_default_config()
    valid_names = [d for d in dir(config) if not d.startswith("_")]

    # Update with user config
    user_names = _update_with_user_config(
        config=config,
        config_path=config_path,
        overrides=overrides,
        log=log,
    )

    extra_exec_params_keys = ()
    extra_config = os.getenv("_MNE_BIDS_STUDY_TESTING_EXTRA_CONFIG", "")
    if extra_config:
        msg = f"With testing config: {extra_config}"
        logger.info(**gen_log_kwargs(message=msg, emoji="override"))
        _update_config_from_path(
            config=config,
            config_path=extra_config,
        )
        extra_exec_params_keys = ("_n_jobs",)

    # Check it
    if check:
        _check_config(config, config_path)
        _check_misspellings_removals(
            config,
            valid_names=valid_names,
            user_names=user_names,
            log=log,
        )

    # Take some standard actions
    mne.set_log_level(verbose=config.mne_log_level.upper())

    # Take variables out of config (which affects the pipeline outputs) and
    # put into config.exec_params (which affect the pipeline execution methods,
    # but not the outputs)
    keys = (
        # Parallelization
        "n_jobs",
        "parallel_backend",
        "dask_temp_dir",
        "dask_worker_memory_limit",
        "dask_open_dashboard",
        # Interaction
        "on_error",
        "interactive",
        # Caching
        "memory_location",
        "memory_subdir",
        "memory_verbose",
        "memory_file_method",
        # Misc
        "deriv_root",
        "config_path",
    ) + extra_exec_params_keys
    in_both = {"deriv_root"}
    exec_params = SimpleNamespace(**{k: getattr(config, k) for k in keys})
    for k in keys:
        if k not in in_both:
            delattr(config, k)
    config.exec_params = exec_params
    return config


def _get_default_config():
    from . import _config

    # Don't use _config itself as it's mutable -- make a new object
    # with deepcopies of vals (keys are immutable strings so no need to copy)
    # except modules and imports
    tree = ast.parse(pathlib.Path(_config.__file__).read_text())
    ignore_keys = {
        name.asname or name.name
        for element in tree.body
        if isinstance(element, (ast.Import, ast.ImportFrom))
        for name in element.names
    }
    config = SimpleNamespace(
        **{
            key: copy.deepcopy(val)
            for key, val in _config.__dict__.items()
            if not (key.startswith("__") or key in ignore_keys)
        }
    )
    return config


def _update_config_from_path(
    *,
    config: SimpleNamespace,
    config_path: PathLike,
):
    user_names = list()
    config_path = pathlib.Path(config_path).expanduser().resolve(strict=True)
    # Import configuration from an arbitrary path without having to fiddle
    # with `sys.path`.
    spec = importlib.util.spec_from_file_location(
        name="custom_config", location=config_path
    )
    custom_cfg = importlib.util.module_from_spec(spec)
    spec.loader.exec_module(custom_cfg)
    for key in dir(custom_cfg):
        if not key.startswith("__"):
            # don't validate private vars, but do add to config
            # (e.g., so that our hidden _raw_split_size is included)
            if not key.startswith("_"):
                user_names.append(key)
            val = getattr(custom_cfg, key)
            logger.debug("Overwriting: %s -> %s" % (key, val))
            setattr(config, key, val)
    return user_names


def _update_with_user_config(
    *,
    config: SimpleNamespace,  # modified in-place
    config_path: Optional[PathLike],
    overrides: Optional[SimpleNamespace],
    log: bool = False,
) -> list[str]:
    # 1. Basics and hidden vars
    from . import __version__

    config.PIPELINE_NAME = "mne-bids-pipeline"
    config.VERSION = __version__
    config.CODE_URL = "https://github.com/mne-tools/mne-bids-pipeline"
    config._raw_split_size = "2GB"
    config._epochs_split_size = "2GB"

    # 2. User config
    user_names = list()
    if config_path is not None:
        user_names.extend(
            _update_config_from_path(
                config=config,
                config_path=config_path,
            )
        )
    config.config_path = config_path

    # 3. Overrides via command-line switches
    overrides = overrides or SimpleNamespace()
    for name in dir(overrides):
        if not name.startswith("__"):
            val = getattr(overrides, name)
            if log:
                msg = f"Overriding config.{name} = {repr(val)}"
                logger.info(**gen_log_kwargs(message=msg, emoji="override"))
            setattr(config, name, val)

    # 4. Env vars and other triaging
    if not config.bids_root:
        root = os.getenv("BIDS_ROOT", None)
        if root is None:
            raise ValueError(
                "You need to specify `bids_root` in your configuration, or "
                "define an environment variable `BIDS_ROOT` pointing to the "
                "root folder of your BIDS dataset"
            )
        config.bids_root = root
    config.bids_root = pathlib.Path(config.bids_root).expanduser().resolve()
    if config.deriv_root is None:
        config.deriv_root = config.bids_root / "derivatives" / config.PIPELINE_NAME
    config.deriv_root = pathlib.Path(config.deriv_root).expanduser().resolve()

    # 5. Consistency
    log_kwargs = dict(emoji="override")
    if config.interactive:
        if log and config.on_error != "debug":
            msg = 'Setting config.on_error="debug" because of interactive mode'
            logger.info(**gen_log_kwargs(message=msg, **log_kwargs))
        config.on_error = "debug"
    else:
        matplotlib.use("Agg")  # do not open any window  # noqa
    if config.on_error == "debug":
        if log and config.n_jobs != 1:
            msg = 'Setting config.n_jobs=1 because config.on_error="debug"'
            logger.info(**gen_log_kwargs(message=msg, **log_kwargs))
        config.n_jobs = 1
        if log and config.parallel_backend != "loky":
            msg = (
                'Setting config.parallel_backend="loky" because '
                'config.on_error="debug"'
            )
            logger.info(**gen_log_kwargs(message=msg, **log_kwargs))
        config.parallel_backend = "loky"
    return user_names


def _check_config(config: SimpleNamespace, config_path: Optional[PathLike]) -> None:
    _pydantic_validate(config=config, config_path=config_path)

    # Eventually all of these could be pydantic-validated, but for now we'll
    # just change the ones that are easy

    config.bids_root.resolve(strict=True)

    if (
        config.use_maxwell_filter
        and len(set(config.ch_types).intersection(("meg", "grad", "mag"))) == 0
    ):
        raise ValueError("Cannot use Maxwell filter without MEG channels.")

    reject = config.reject
    ica_reject = config.ica_reject
    if config.spatial_filter == "ica":
        if config.ica_l_freq < 1:
            raise ValueError(
                "You requested to high-pass filter the data before ICA with "
                f"ica_l_freq={config.ica_l_freq} Hz. Please increase this "
                "setting to 1 Hz or above to ensure reliable ICA function."
            )
        if (
            config.ica_l_freq is not None
            and config.l_freq is not None
            and config.ica_l_freq < config.l_freq
        ):
            raise ValueError(
                "You requested a lower high-pass filter cutoff frequency for "
                f"ICA than for your raw data: ica_l_freq = {config.ica_l_freq}"
                f" < l_freq = {config.l_freq}. Adjust the cutoffs such that "
                "ica_l_freq >= l_freq, or set ica_l_freq to None if you do "
                "not wish to apply an additional high-pass filter before "
                "running ICA."
            )
        if (
            ica_reject is not None
            and reject is not None
            and reject not in ["autoreject_global", "autoreject_local"]
        ):
            for ch_type in reject:
                if ch_type in ica_reject and reject[ch_type] > ica_reject[ch_type]:
                    raise ValueError(
                        f'Rejection threshold in reject["{ch_type}"] '
                        f"({reject[ch_type]}) must be at least as stringent "
                        "as that in "
                        f'ica_reject["{ch_type}"] ({ica_reject[ch_type]})'
                    )

    if config.noise_cov == "emptyroom" and "eeg" in config.ch_types:
        raise ValueError(
            "You requested to process data that contains EEG channels. In "
            "this case, noise covariance can only be estimated from the "
            "experimental data, e.g., the pre-stimulus period. Please set "
            "noise_cov to (tmin, tmax)"
        )

    if config.noise_cov == "emptyroom" and not config.process_empty_room:
        raise ValueError(
            "You requested noise covariance estimation from empty-room "
            'recordings by setting noise_cov = "emptyroom", but you did not '
            "enable empty-room data processing. "
            "Please set process_empty_room = True"
        )

    bl = config.baseline
    if bl is not None:
        if (bl[0] is not None and bl[0] < config.epochs_tmin) or (
            bl[1] is not None and bl[1] > config.epochs_tmax
        ):
            raise ValueError(
                f"baseline {bl} outside of epochs interval "
                f"{[config.epochs_tmin, config.epochs_tmax]}."
            )

        if bl[0] is not None and bl[1] is not None and bl[0] >= bl[1]:
            raise ValueError(
                f"The end of the baseline period must occur after its start, "
                f"but you set baseline={bl}"
            )

    # check cluster permutation parameters
    if config.cluster_n_permutations < 10 / config.cluster_permutation_p_threshold:
        raise ValueError(
            "cluster_n_permutations is not big enough to calculate "
            "the p-values accurately."
        )

    # Another check that depends on some of the functions defined above
    if not config.task_is_rest and config.conditions is None:
        raise ValueError(
            "Please indicate the name of your conditions in your "
            "configuration. Currently the `conditions` parameter is empty. "
            "This is only allowed for resting-state analysis."
        )

    if not isinstance(config.mf_destination, str):
        destination = np.array(config.mf_destination, float)
        if destination.shape != (4, 4):
            raise ValueError(
                "config.mf_destination, if array-like, must have shape (4, 4) "
                f"but got shape {destination.shape}"
            )


def _default_factory(key, val):
    # convert a default to a default factory if needed, having an explicit
    # allowlist of non-empty ones
    allowlist = [
        {"n_mag": 1, "n_grad": 1, "n_eeg": 1},  # n_proj_*
        {"custom": (8, 24.0, 40)},  # decoding_csp_freqs
        {"suffix": "ave"},  # source_info_path_update
        ["evoked"],  # inverse_targets
        [4, 8, 16],  # autoreject_n_interpolate
    ]
    for typ in (dict, list):
        if isinstance(val, typ):
            try:
                idx = allowlist.index(val)
            except ValueError:
                assert val == typ(), (key, val)
                default_factory = typ
            else:
                if typ is dict:
                    default_factory = partial(typ, **allowlist[idx])
                else:
                    assert typ is list
                    default_factory = partial(typ, allowlist[idx])
            return field(default_factory=default_factory)
    return val


def _pydantic_validate(
    config: SimpleNamespace,
    config_path: Optional[PathLike],
):
    """Create dataclass from config type hints and validate with pydantic."""
    # https://docs.pydantic.dev/latest/usage/dataclasses/
    from . import _config as root_config

    # Modify annotations to add nested strict parsing
    annotations = dict()
    attrs = dict()
    for key, annot in root_config.__annotations__.items():
        annotations[key] = annot
        attrs[key] = _default_factory(key, root_config.__dict__[key])
    name = "user configuration"
    if config_path is not None:
        name += f" from {config_path}"
    model_config = ConfigDict(
        arbitrary_types_allowed=False,
        validate_assignment=True,
        strict=True,  # do not allow float for int for example
        extra="forbid",
    )
    UserConfig = type(
        name,
        (BaseModel,),
        {"__annotations__": annotations, "model_config": model_config, **attrs},
    )
    # Now use pydantic to automagically validate
    user_vals = {key: val for key, val in config.__dict__.items() if key in annotations}
    try:
        UserConfig.model_validate(user_vals)
    except ValidationError as err:
        raise ValueError(str(err)) from None


_REMOVED_NAMES = {
    "debug": dict(
        new_name="on_error",
        instead='use on_error="debug" instead',
    ),
    "decim": dict(
        new_name="epochs_decim",
        instead=None,
    ),
    "resample_sfreq": dict(
        new_name="raw_resample_sfreq",
    ),
    "N_JOBS": dict(
        new_name="n_jobs",
    ),
}


def _check_misspellings_removals(
    config: SimpleNamespace,
    *,
    valid_names: list[str],
    user_names: list[str],
    log: bool,
) -> None:
    # for each name in the user names, check if it's in the valid names but
    # the correct one is not defined
    valid_names = set(valid_names)
    for user_name in user_names:
        if user_name not in valid_names:
            # find the closest match
            closest_match = difflib.get_close_matches(user_name, valid_names, n=1)
            msg = f"Found a variable named {repr(user_name)} in your custom " "config,"
            if closest_match and closest_match[0] not in user_names:
                this_msg = (
                    f"{msg} did you mean {repr(closest_match[0])}? "
                    "If so, please correct the error. If not, please rename "
                    "the variable to reduce ambiguity and avoid this message, "
                    "or set config.config_validation to 'warn' or 'ignore'."
                )
                _handle_config_error(this_msg, log, config)
            if user_name in _REMOVED_NAMES:
                new = _REMOVED_NAMES[user_name]["new_name"]
                if new not in user_names:
                    instead = _REMOVED_NAMES[user_name].get("instead", None)
                    if instead is None:
                        instead = f"use {new} instead"
                    this_msg = (
                        f"{msg} this variable has been removed as a valid "
                        f"config option, {instead}."
                    )
                    _handle_config_error(this_msg, log, config)


def _handle_config_error(
    msg: str,
    log: bool,
    config: SimpleNamespace,
) -> None:
    if config.config_validation == "raise":
        raise ValueError(msg)
    elif config.config_validation == "warn":
        if log:
            logger.warning(**gen_log_kwargs(message=msg, emoji="🛟"))<|MERGE_RESOLUTION|>--- conflicted
+++ resolved
@@ -11,14 +11,8 @@
 
 import matplotlib
 import mne
-<<<<<<< HEAD
-
-from pydantic import ValidationError, ConfigDict, BaseModel
-=======
 import numpy as np
-from pydantic import ValidationError
-from pydantic.dataclasses import dataclass
->>>>>>> cc93c660
+from pydantic import BaseModel, ConfigDict, ValidationError
 
 from ._logging import gen_log_kwargs, logger
 from .typing import PathLike
