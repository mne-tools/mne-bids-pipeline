---
authors:
  MerlinDumeur: "[Merlin Dumeur](https://github.com/MerlinDumeur)"
  agramfort: "[Alex Gramfort](https://github.com/agramfort)"
  hoechenberger: "[Richard Höchenberger](https://github.com/hoechenberger)"
  guiomar: "[Julia Guiomar Niso Galán](https://github.com/guiomar)"
---


## Changes since April 15, 2021

### New features & enhancements

- The new configuration option [`ica_reject`][config.ica_reject] allows to
  exclude epochs from the ICA fit based on peak-to-peak amplitude.
- An official [project governance](governance.md) structure has officially
  been adopted.
- Drastically reduces memory usage when creating epochs from datasets with
  multiple runs.
  ({{ gh(355) }} by {{ authors.hoechenberger }})

### Behavior changes

- The [`conditions`][config.conditions] setting will now be `None` by default. 
  It is a required setting so it will raise an error if left as `None`.
  ({{ gh(348) }} by {{ authors.guiomar, authors.hoechenberger }})
- Epochs rejection based on peak-to-peak amplitude, as controlled via the
  [`reject`][config.reject] setting, will now take place **after** ICA or SSP.
  In previous versions of the Pipeline, rejection was carried out before ICA
  and SSP. The exclude epochs from ICA fitting, use the new
  [`ica_reject`][config.ica_reject] setting.
- We don't apply SSP by default anymore.
  ({{ gh(315) }} by {{ authors.hoechenberger }})
- The `use_ssp` and `use_ica` settings have been removed. Please use the new
  [`spatial_filter`][config.spatial_filter] setting instead.
  ({{ gh(315) }} by {{ authors.hoechenberger }})
- The `allow_maxshield` setting has been removed. The Pipeline now
  automatically ensures that FIFF files of recordings with active
  shielding (MaxShield) can be imported. Later stages of the Pipeline will fail
  if Maxwell filtering of such data is disabled via `use_maxwell_filter=False`.
  ({{ gh(318) }} by {{ authors.hoechenberger }})
- The overlay plots that show the effects of ICA cleaning are now based on the
  baseline-corrected data to make it easier to spot the differences.
  ({{ gh(320) }} by {{ authors.hoechenberger }})
- `bids_root` and `deriv_root` are now converted to absolute paths to avoid
  running into issues caused by relative path specifications.
  ({{ gh(322) }} by {{ authors.hoechenberger }})
- Warn if using ICA and no EOG- or ECG-related ICs were detected.
  ({{ gh(351) }} by {{ authors.crsegerie }})
<<<<<<< HEAD
- Check that the baseline interval is compatible with [epochs_tmin, epochs_tmax] in the user's configuration file.
  ({{ gh(361) }} by {{ authors.crsegerie }})
=======
- `config.crop` has been renamed to the more explicit
  [`config.crop_runs`][config.crop_runs], as it only applies to individual
  runs and not the concatenated data.
  ({{ gh(358) }} by {{ authors.hoechenberger }})
>>>>>>> 8455b70f

### Bug fixes

- The FreeSurfer script could only be run if `--n_jobs` was passed explicitly
  ({{ gh(287) }} by {{ authors.MerlinDumeur }})
- Fix a problem with the FreeSurfer processing step that caused the error
  message `Could not consume arg` after completion ({{ gh(301) }} by
  {{ authors.hoechenberger }})
- Selecting the `extended_infomax` ICA algorithm caused a crash
  ({{ gh(308) }} by {{ authors.hoechenberger }})
- Correctly handle `eog_channels = None` setting after creation of bipolar EEG
  channels
  ({{ gh(311) }} by {{ authors.hoechenberger }})
- Added instructions on how to handle `FileNotFoundError` when loading the BEM
  model in the source steps ({{ gh(304) }}  by {{ authors.MerlinDumeur }})
- When using [`find_noisy_channels_meg`][config.find_noisy_channels_meg] or
  [`find_flat_channels_meg`][config.find_flat_channels_meg], we now pass [`mf_head_origin`][config.mf_head_origin] to the respective bad channel
  detection algorithm to achieve better performance
  ({{ gh(319) }} by {{ authors.agramfort }})
- Baseline was not applied to epochs if neither ICA nor SSP was used
  ({{ gh(319) }} by {{ authors.hoechenberger }})
- Ensure we always use the cleaned epochs for constructing evoked data
  ({{ gh(319) }} by {{ authors.agramfort }})
- The summary report didn't use the cleaned epochs for showing the effects of
  ICA.
  ({{ gh(320) }} by {{ authors.hoechenberger }})
- The sanity check comparing the rank of the experimental data and the rank of the empty-room after Maxwell-filtering did not use the maxfiltered data.
  ({{ gh(336) }} by {{ authors.agramfort }}, {{ authors.hoechenberger }}, and {{ authors.crsegerie }})
- `epochs_tmin` and `epochs_tmax` were named incorrectly in some test config files.
  ({{ gh(340) }} by {{ authors.crsegerie }})<|MERGE_RESOLUTION|>--- conflicted
+++ resolved
@@ -47,15 +47,12 @@
   ({{ gh(322) }} by {{ authors.hoechenberger }})
 - Warn if using ICA and no EOG- or ECG-related ICs were detected.
   ({{ gh(351) }} by {{ authors.crsegerie }})
-<<<<<<< HEAD
 - Check that the baseline interval is compatible with [epochs_tmin, epochs_tmax] in the user's configuration file.
   ({{ gh(361) }} by {{ authors.crsegerie }})
-=======
 - `config.crop` has been renamed to the more explicit
   [`config.crop_runs`][config.crop_runs], as it only applies to individual
   runs and not the concatenated data.
   ({{ gh(358) }} by {{ authors.hoechenberger }})
->>>>>>> 8455b70f
 
 ### Bug fixes
 
