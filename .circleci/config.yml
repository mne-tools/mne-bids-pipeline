version: 2
jobs:
    build_docs:
      docker:
        # 3.6-jessie is too new for conda
        - image: circleci/python:3.6-jessie
      steps:
        - checkout
        - run:
            name: Set BASH_ENV
            command: |
              echo "set -e" >> $BASH_ENV;
              echo "export DISPLAY=:99" >> $BASH_ENV;
              echo "export OPENBLAS_NUM_THREADS=4" >> $BASH_ENV;
              echo "export PATH=~/miniconda/bin:$PATH" >> $BASH_ENV;

        # Load our data
        - restore_cache:
            keys:
              - data-cache-0
              - pip-cache

        - run:
            name: Spin up Xvfb
            command: |
              /sbin/start-stop-daemon --start --quiet --pidfile /tmp/custom_xvfb_99.pid --make-pidfile --background --exec /usr/bin/Xvfb -- :99 -screen 0 1400x900x24 -ac +extension GLX +render -noreset;

        # https://github.com/ContinuumIO/anaconda-issues/issues/9190#issuecomment-386508136
        # https://github.com/golemfactory/golem/issues/1019
        - run:
            name: Fix libgcc_s.so.1 pthread_cancel bug
            command: |
              sudo apt-get install libgl1-mesa-glx libegl1-mesa libxrandr2 libxrandr2 libxss1 libxcursor1 libxcomposite1 libasound2 libxi6 libxtst6 qt5-default

        - run:
            name: Get Anaconda running
            command: |
              wget -q http://repo.continuum.io/miniconda/Miniconda3-latest-Linux-x86_64.sh -O ~/miniconda.sh;
              chmod +x ~/miniconda.sh;
              ~/miniconda.sh -b -p ~/miniconda;
              export export PATH=~/miniconda/bin:$PATH;
              conda update --yes --quiet conda;
              curl -O https://raw.githubusercontent.com/mne-tools/mne-python/master/environment.yml
<<<<<<< HEAD
              # sed -i '/pylsl/d' ./environment.yml
              conda env create -f environment.yml
              source activate mne
=======
              sed -i '/pylsl/d' ./environment.yml
              conda env create -f environment.yml
              source activate mne
              echo "source activate mne" >> $BASH_ENV;
>>>>>>> 637194af
              python -c "import mne; mne.sys_info()"

        - save_cache:
            key: pip-cache
            paths:
              - ~/.cache/pip

        # Look at what we have and fail early if there is some library conflict
        - run:
            name: Check installation
            command: |
               source activate mne
               which python
               python -c "import mne; mne.sys_info()"

        # Run the scripts
        - run:
            name: Get data and run test
            command: |
               source activate mne
               make test

        # Save the outputs
        - store_artifacts:
            path: doc/_build/html/
            destination: dev
        - store_artifacts:
            path: doc/_build/html_stable/
            destination: stable

        # Store the cache
        - save_cache:
            key: data-cache-0
            paths:
              - ~/mne_data/MNE-sample-data
              - ~/data


workflows:
  version: 2

  default:
    jobs:
      - build_docs<|MERGE_RESOLUTION|>--- conflicted
+++ resolved
@@ -41,16 +41,8 @@
               export export PATH=~/miniconda/bin:$PATH;
               conda update --yes --quiet conda;
               curl -O https://raw.githubusercontent.com/mne-tools/mne-python/master/environment.yml
-<<<<<<< HEAD
-              # sed -i '/pylsl/d' ./environment.yml
               conda env create -f environment.yml
               source activate mne
-=======
-              sed -i '/pylsl/d' ./environment.yml
-              conda env create -f environment.yml
-              source activate mne
-              echo "source activate mne" >> $BASH_ENV;
->>>>>>> 637194af
               python -c "import mne; mne.sys_info()"
 
         - save_cache:
