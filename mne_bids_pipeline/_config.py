--- conflicted
+++ resolved
@@ -15,11 +15,8 @@
     DigMontageType,
     FloatArrayLike,
     PathLike,
-<<<<<<< HEAD
     RunsTypeT,
-=======
     UniqueSequence,
->>>>>>> 2f11dc89
 )
 
 # %%
