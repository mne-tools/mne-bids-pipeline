--- conflicted
+++ resolved
@@ -9,14 +9,9 @@
     openneuro: str  # ""
     osf: str  # ""
     web: str  # ""
-<<<<<<< HEAD
     mne: str  # ""
-    include: List[str]  # []
-    exclude: List[str]  # []
-=======
     include: list[str]  # []
     exclude: list[str]  # []
->>>>>>> cc93c660
     hash: str  # ""
 
 
