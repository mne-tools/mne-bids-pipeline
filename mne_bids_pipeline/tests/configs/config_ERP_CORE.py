"""
ERP CORE

This example demonstrate how to process 5 participants from the
[ERP CORE](https://erpinfo.org/erp-core) dataset. It shows how to obtain 7 ERP
components from a total of 6 experimental tasks:

- N170 (face perception)
- MMN (passive auditory oddball)
- N2pc (visual search)
- N400 (word pair judgment)
- P3b (active visual oddball)
- LRP and ERN (flankers task)

## Dataset information

- **Authors:** Emily S. Kappenman, Jaclyn L. Farrens, Wendy Zhang,
                       Andrew X. Stewart, and Steven J. Luck
- **License:** CC-BY-4.0
- **URL:** [https://erpinfo.org/erp-core](https://erpinfo.org/erp-core)
- **Citation:** Kappenman, E., Farrens, J., Zhang, W., Stewart, A. X.,
                & Luck, S. J. (2021). ERP CORE: An open resource for human
                event-related potential research. *NeuroImage* 225: 117465.
                [https://doi.org/10.1016/j.neuroimage.2020.117465](https://doi.org/10.1016/j.neuroimage.2020.117465)
"""
import os
import mne

study_name = 'ERP-CORE'
bids_root = '~/mne_data/ERP_CORE'
deriv_root = '~/mne_data/derivatives/mne-bids-pipeline/ERP_CORE'

task = os.environ.get('MNE_BIDS_STUDY_TASK')
sessions = [task]

subjects = ['015', '016', '017', '018', '019']

ch_types = ['eeg']
interactive = False

resample_sfreq = 128

eeg_template_montage = mne.channels.make_standard_montage('standard_1005')
eeg_bipolar_channels = {'HEOG': ('HEOG_left', 'HEOG_right'),
                        'VEOG': ('VEOG_lower', 'FP2')}
drop_channels = ['HEOG_left', 'HEOG_right', 'VEOG_lower']
eog_channels = ['HEOG', 'VEOG']

l_freq = 0.1
h_freq = 40

decode = True
decoding_time_generalization = True
decoding_time_generalization_decim = 2

find_breaks = True
min_break_duration = 10
t_break_annot_start_after_previous_event = 3.0
t_break_annot_stop_before_next_event = 1.5

ica_reject = dict(eeg=350e-6, eog=500e-6)
reject = 'autoreject_global'

spatial_filter = 'ica'
ica_max_iterations = 1000
ica_eog_threshold = 2
ica_decim = 2  # speed up ICA fitting

run_source_estimation = False

<<<<<<< HEAD
on_error = 'abort'
on_rename_missing_events = 'ignore'
=======
on_rename_missing_events = 'warn'
>>>>>>> 62d3f1ff

parallel_backend = 'dask'
dask_worker_memory_limit = '2G'
N_JOBS = 2

if task == 'N400':
    dask_open_dashboard = True

    rename_events = {
        'response/201': 'response/correct',
        'response/202': 'response/error',

        'stimulus/111': 'stimulus/prime/related',
        'stimulus/112': 'stimulus/prime/related',
        'stimulus/121': 'stimulus/prime/unrelated',
        'stimulus/122': 'stimulus/prime/unrelated',

        'stimulus/211': 'stimulus/target/related',
        'stimulus/212': 'stimulus/target/related',
        'stimulus/221': 'stimulus/target/unrelated',
        'stimulus/222': 'stimulus/target/unrelated',
    }

    eeg_reference = ['P9', 'P10']
    ica_n_components = 30 - len(eeg_reference)
    epochs_tmin = -0.2
    epochs_tmax = 0.8
    epochs_metadata_tmin = 0
    epochs_metadata_tmax = 1.5
    epochs_metadata_keep_first = ['stimulus/target', 'response']
    baseline = (None, 0)

    conditions = {
        'related': '`first_stimulus/target` == "related" and '
                   'first_response == "correct"',
        'unrelated': '`first_stimulus/target` == "unrelated" and '
                     'first_response == "correct"'
    }
    contrasts = [('unrelated', 'related')]
    cluster_forming_t_threshold = 1.5      # Only for testing!
    cluster_permutation_p_threshold = 0.2  # Only for testing!
elif task == 'ERN':
    rename_events = {
        'stimulus/11': 'compatible/left',
        'stimulus/12': 'compatible/right',
        'stimulus/21': 'incompatible/left',
        'stimulus/22': 'incompatible/right',

        'response/111': 'response/correct',
        'response/112': 'response/incorrect',
        'response/121': 'response/correct',
        'response/122': 'response/incorrect',
        'response/211': 'response/incorrect',
        'response/212': 'response/correct',
        'response/221': 'response/incorrect',
        'response/222': 'response/correct',
    }

    eeg_reference = ['P9', 'P10']
    ica_n_components = 30 - len(eeg_reference)
    epochs_tmin = -0.6
    epochs_tmax = 0.4
    baseline = (-0.4, -0.2)
    conditions = ['response/correct', 'response/incorrect']
    contrasts = [('response/incorrect', 'response/correct')]
    cluster_forming_t_threshold = 5        # Only for testing!
    cluster_permutation_p_threshold = 0.2  # Only for testing!
    decoding_csp = True
    decoding_csp_freqs = {
        'theta': [4, 7],
        'alpha': [8, 12],
        'beta': [13, 20, 30],
    }
    decoding_csp_times = [-0.2, 0., 0.2, 0.4]
elif task == 'LRP':
    rename_events = {
        'stimulus/11': 'compatible/left',
        'stimulus/12': 'compatible/right',
        'stimulus/21': 'incompatible/left',
        'stimulus/22': 'incompatible/right',

        'response/111': 'response/left/correct',
        'response/112': 'response/left/incorrect',
        'response/121': 'response/left/correct',
        'response/122': 'response/left/incorrect',
        'response/211': 'response/right/incorrect',
        'response/212': 'response/right/correct',
        'response/221': 'response/right/incorrect',
        'response/222': 'response/right/correct',
    }

    eeg_reference = ['P9', 'P10']
    ica_n_components = 30 - len(eeg_reference)
    epochs_tmin = -0.8
    epochs_tmax = 0.2
    baseline = (None, -0.6)
    conditions = ['response/left', 'response/right']
    contrasts = [('response/right', 'response/left')]  # contralateral vs ipsi
elif task == 'MMN':
    rename_events = {
        'stimulus/70': 'stimulus/deviant',
        'stimulus/80': 'stimulus/standard'
    }

    eeg_reference = ['P9', 'P10']
    ica_n_components = 30 - len(eeg_reference)
    epochs_tmin = -0.2
    epochs_tmax = 0.8
    baseline = (None, 0)
    conditions = ['stimulus/standard', 'stimulus/deviant']
    contrasts = [('stimulus/deviant', 'stimulus/standard')]
elif task == 'N2pc':
    rename_events = {
        'response/201': 'response/correct',
        'response/202': 'response/error',

        'stimulus/111': 'stimulus/blue/left',
        'stimulus/112': 'stimulus/blue/left',
        'stimulus/121': 'stimulus/blue/right',
        'stimulus/122': 'stimulus/blue/right',
        'stimulus/211': 'stimulus/pink/left',
        'stimulus/212': 'stimulus/pink/left',
        'stimulus/221': 'stimulus/pink/right',
        'stimulus/222': 'stimulus/pink/right'
    }

    eeg_reference = ['P9', 'P10']
    ica_n_components = 30 - len(eeg_reference)
    epochs_tmin = -0.2
    epochs_tmax = 0.8
    baseline = (None, 0)
    conditions = ['stimulus/right', 'stimulus/left']
    contrasts = [('stimulus/right', 'stimulus/left')]  # Contralteral vs ipsi
elif task == 'N170':
    rename_events = {
        'response/201': 'response/correct',
        'response/202': 'response/error'
    }

    eeg_reference = 'average'
    ica_n_components = 30 - 1
    for i in range(1, 180+1):
        orig_name = f'stimulus/{i}'

        if 1 <= i <= 40:
            new_name = 'stimulus/face/normal'
        elif 41 <= i <= 80:
            new_name = 'stimulus/car/normal'
        elif 101 <= i <= 140:
            new_name = 'stimulus/face/scrambled'
        elif 141 <= i <= 180:
            new_name = 'stimulus/car/scrambled'
        else:
            continue

        rename_events[orig_name] = new_name

    epochs_tmin = -0.2
    epochs_tmax = 0.8
    baseline = (None, 0)
    conditions = ['stimulus/face/normal', 'stimulus/car/normal']
    contrasts = [('stimulus/face/normal', 'stimulus/car/normal')]
elif task == 'P3':
    rename_events = {
        'response/201': 'response/correct',
        'response/202': 'response/incorrect',

        'stimulus/11': 'stimulus/target/11',
        'stimulus/22': 'stimulus/target/22',
        'stimulus/33': 'stimulus/target/33',
        'stimulus/44': 'stimulus/target/44',
        'stimulus/55': 'stimulus/target/55',
        'stimulus/21': 'stimulus/non-target/21',
        'stimulus/31': 'stimulus/non-target/31',
        'stimulus/41': 'stimulus/non-target/41',
        'stimulus/51': 'stimulus/non-target/51',
        'stimulus/12': 'stimulus/non-target/12',
        'stimulus/32': 'stimulus/non-target/32',
        'stimulus/42': 'stimulus/non-target/42',
        'stimulus/52': 'stimulus/non-target/52',
        'stimulus/13': 'stimulus/non-target/13',
        'stimulus/23': 'stimulus/non-target/23',
        'stimulus/43': 'stimulus/non-target/43',
        'stimulus/53': 'stimulus/non-target/53',
        'stimulus/14': 'stimulus/non-target/14',
        'stimulus/24': 'stimulus/non-target/24',
        'stimulus/34': 'stimulus/non-target/34',
        'stimulus/54': 'stimulus/non-target/54',
        'stimulus/15': 'stimulus/non-target/15',
        'stimulus/25': 'stimulus/non-target/25',
        'stimulus/35': 'stimulus/non-target/35',
        'stimulus/45': 'stimulus/non-target/45'
    }

    eeg_reference = ['P9', 'P10']
    ica_n_components = 30 - len(eeg_reference)
    epochs_tmin = -0.2
    epochs_tmax = 0.8
    baseline = (None, 0)
    conditions = ['stimulus/target', 'stimulus/non-target']
    contrasts = [('stimulus/target', 'stimulus/non-target')]
    cluster_forming_t_threshold = 0.8      # Only for testing!
    cluster_permutation_p_threshold = 0.2  # Only for testing!
else:
    raise RuntimeError(f'Task {task} not currently supported')<|MERGE_RESOLUTION|>--- conflicted
+++ resolved
@@ -68,12 +68,7 @@
 
 run_source_estimation = False
 
-<<<<<<< HEAD
-on_error = 'abort'
 on_rename_missing_events = 'ignore'
-=======
-on_rename_missing_events = 'warn'
->>>>>>> 62d3f1ff
 
 parallel_backend = 'dask'
 dask_worker_memory_limit = '2G'
