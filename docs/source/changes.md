---
authors:
  MerlinDumeur: "[Merlin Dumeur](https://github.com/MerlinDumeur)"
  agramfort: "[Alex Gramfort](https://github.com/agramfort)"
  hoechenberger: "[Richard Höchenberger](https://github.com/hoechenberger)"
  guiomar: "[Julia Guiomar Niso Galán](https://github.com/guiomar)"
  robluke: "[Robert Luke](https://github.com/rob-luke)"
  crsegerie: "[Charbel-Raphaël Segerie](https://github.com/crsegerie)"
  dengemann: "[Denis A. Engemann](https://github.com/dengemann)"
  apmellot: "[Apolline Mellot](https://github.com/apmellot)"
---


## Changes since April 15, 2021

### New features & enhancements

- An official [project governance](governance.md) structure has officially
  been adopted.
- The peak-to-peak (PTP) amplitude rejection thresholds for epochs can now
  optionally be determined automatically using
  [`autoreject`](https://autoreject.github.io) by setting the
  [`reject`][config.reject] parameter to `'autoreject_global'`.
  ({{ gh(306) }} by {{ authors.agramfort }} and {{ authors.hoechenberger }})
- The new configuration option [`ica_reject`][config.ica_reject] allows to
  exclude epochs from the ICA fit based on peak-to-peak (PTP) amplitude.
  ({{ gh(302) }} by {{ authors.hoechenberger }})
- Drastically reduces memory usage when creating epochs from datasets with
  multiple runs.
  ({{ gh(355) }} by {{ authors.hoechenberger }})
- Add time-frequency plot to report.
  ({{ gh(367) }} by {{ authors.robluke }})
- Add possibility to exclude runs from the analysis via the new
  [`exclude_runs`][config.exclude_runs] setting.
  ({{ gh(370) }} by {{ authors.crsegerie }})
- Add possibility to process resting-state data via
  [`rest_epochs_duration`][config.rest_epochs_duration] and
  [`rest_epochs_overlap`][config.rest_epochs_overlap].
  ({{ gh(393) }} by {{ authors.apmellot}}, {{ authors.dengemann }},
   {{ authors.agramfort }}, and {{ authors.hoechenberger }})
- We now create high-resolution scalp surfaces for visualization of the
  coregistration in the reports. Existing surfaces can be force-regenerated by
  setting the new [`recreate_scalp_surface`][config.recreate_scalp_surface]
  to `True`.
  ({{ gh(378) }} by {{ authors.hoechenberger }})
- When not applying Maxwell-filter (i.e., when
  [`use_maxwell_filter`][config.use_maxwell_filter] is set to `False`, e.g.
  when processing EEG data), we skip the initial data import that would
  essentially just copy the input data to the derivatives root without doing
  any processing. Now, in such situations, the Maxwell-filtering step is
  skipped entirely, and we start with frequency filtering right away. This
  speeds up processing by avoiding unncessary disk I/O and can help preserve
  large quantities of storage space for big datasets.
  ({{ gh(378) }} by {{ authors.dengemann }} and {{ authors.hoechenberger }})
- Break periods in the continuous data can now be automatically detected and
  annotated as "bad" segments, which will be ignored during subsequent
  processing. This feature is disabled by default and can be switched on via
  the [`find_breaks`][config.find_breaks] setting.
  ({{ gh(386) }} by {{ authors.hoechenberger }})
- You can now use the FreeSurfer `fsaverage` template MRI for source estimation
  in cases where you don't have participant-specific MR scans available, as is
  often the case in EEG studies. The behavior can be enabled using the new
  configuration option [`use_template_mri`][config.use_template_mri].
  ({{ gh(387) }} by {{ authors.agramfort }} and {{ authors.hoechenberger }})
- You can now specify rejection parameters and the number of projection
  vectors per channel type for SSP via
  [`n_proj_eog`][config.n_proj_eog], [`n_proj_ecg`][config.n_proj_ecg],
  [`ssp_reject_eog`][config.ssp_reject_eog] and
  [`ssp_reject_ecg`][config.ssp_reject_ecg].
  ({{ gh(392) }} by {{ authors.agramfort }}, {{ authors.dengemann }},
   {{ authors.apmellot }} and {{ authors.hoechenberger }})
- You can now use autoreject for exclusing artifacts before SSP estimation via
  the `autoreject_global` option in [`ssp_reject_eog`][config.ssp_reject_eog]
  and [`ssp_reject_ecg`][config.ssp_reject_ecg].
  ({{ gh(396) }} by {{ authors.agramfort }}, {{ authors.dengemann }},
   {{ authors.apmellot }} and {{ authors.hoechenberger }})
- You can now specify a custom
  [`eeg_template_montage`][config.eeg_template_montage] from any
  `mne.channels.montage.DigMontage` object.
  ({{ gh(407) }} by {{ authors.dengemann }}, {{ authors.hoechenberger }} and
   {{ authors.agramfort }})
- Certain BIDS file system operations are now being cached, which should
  significantly reduce start-up times in situations where many participants
  are being processed with data from a network-attached storage (NAS).
  ({{ gh(405) }} by {{ authors.agramfort}} and {{ authors.hoechenberger }})
- Files docstrings in the preprocessing steps were updated.
  ({{ gh(409) }} by {{ authors.crsegerie }})
- Do not crash when concatenating epochs or raws with different measurement
  info (like the dev_head_t when using EEG only data).
  ({{ gh(416) }} by {{ authors.agramfort }})
- The ``run.py`` command line interface gained a new parameter ``--n_jobs`` to
  specify the number of processes to run in parallel.
  ({{ gh(417) }} by {{ authors.hoechenberger }})
- Great improvements to our logging system produce more readable output on the
  terminal. We also generate an Excel file containing useful debugging info
  for all participants at each processing step to help you spot problematic
  participants more easily.
  ({{ gh(429), gh(441) }} by {{ authors.agramfort }} {{ authors.hoechenberger }})
- It is now possible to specify from which file to load the `mne.Info` object
  during forward and inverse computation via
  [`source_info_path_update`][config.source_info_path_update].
  ({{ gh(452) }} by {{ authors.apmellot }})
- The `run.py` command line interface gained a new parameter, `--interactive`,
  allowing you to override the interactive mode setting from the configuration
  file.
  ({{ gh(456), gh(457) }} by {{ authors.hoechenberger }})
- Add a new configuration setting [`freesurfer_verbose`][config.freesurfer_verbose]
  to control whether to display of FreeSurfer output.
  ({{ gh(459) }} by {{ authors.hoechenberger }})
- The [`noise_cov`][config.noise_cov] can now be set to `ad-hoc` to use a fixed
  and data-independent diagonal noise covariance matrix for source imaging.
  ({{ gh(460) }} by {{ authors.agramfort }} and  {{ authors.apmellot }})
<<<<<<< HEAD
- Processing can now be parallelized using [Dask](https://dask.org). To use
  Dask, set the new configuration setting [`parallel_backend`][config.parallel_backend]
  to `'dask'`.
  ({{ gh(472) }} by {{ authors.agramfort }} and  {{ authors.hoechenberger }})
  
  ### Behavior changes
=======
- Drastically reduce memory usage during the epoching and ICA steps.
  ({{ gh(477) }} by {{ authors.hoechenberger }} and {{ authors.agramfort }})
- The new [`plot_psd_for_runs`][config.plot_psd_for_runs] setting can be used
  to control for which runs to add PSD plots of the raw data to the reports.
  ({{ gh(482) }} by {{ authors.hoechenberger }})
- Speed up report generation.
  ({{ gh(487) }} by {{ authors.hoechenberger }})

### Behavior changes
>>>>>>> 76399bd0

- The [`conditions`][config.conditions] setting will now be `None` by default.
  It is a required setting so it will raise an error if left as `None`.
  ({{ gh(348) }} by {{ authors.guiomar }} and {{ authors.hoechenberger }})
- When creating epochs, only those epochs are kept that belong to the specified
  [`conditions`][config.conditions]. This means that only this subset of epochs
  will be passed to ICA and SSP (if used). Previously, we would created epochs
  based on all events found in the data, and only subset them to the requested
  conditions at the epoching stage.
  ({{ gh(449) }} by {{ authors.agramfort }})
- Epochs rejection based on peak-to-peak amplitude, as controlled via the
  [`reject`][config.reject] setting, will now take place **after** ICA or SSP.
  In previous versions of the Pipeline, rejection was carried out before ICA
  and SSP. To exclude epochs from ICA fitting, use the new
  [`ica_reject`][config.ica_reject] setting.
- We don't apply SSP by default anymore.
  ({{ gh(315) }} by {{ authors.hoechenberger }})
- The `use_ssp` and `use_ica` settings have been removed. Please use the new
  [`spatial_filter`][config.spatial_filter] setting instead.
  ({{ gh(315) }} by {{ authors.hoechenberger }})
- The `allow_maxshield` setting has been removed. The Pipeline now
  automatically ensures that FIFF files of recordings with active
  shielding (MaxShield) can be imported. Later stages of the Pipeline will fail
  if Maxwell filtering of such data is disabled via `use_maxwell_filter=False`.
  ({{ gh(318) }} by {{ authors.hoechenberger }})
- The overlay plots that show the effects of ICA cleaning are now based on the
  baseline-corrected data to make it easier to spot the differences.
  ({{ gh(320) }} by {{ authors.hoechenberger }})
- `bids_root` and `deriv_root` are now converted to absolute paths to avoid
  running into issues caused by relative path specifications.
  ({{ gh(322) }} by {{ authors.hoechenberger }})
- Warn if using ICA and no EOG- or ECG-related ICs were detected.
  ({{ gh(351) }} by {{ authors.crsegerie }})
- Added the possibility to have different runs for different subjects.
  ({{ gh(353) }} by {{ authors.crsegerie }}))
- Check that the baseline interval falls into `[epochs_tmin, epochs_tmax]`.
  ({{ gh(361) }} by {{ authors.crsegerie }})
- `config.crop` has been renamed to the more explicit
  [`config.crop_runs`][config.crop_runs], as it only applies to individual
  runs and not the concatenated data.
  ({{ gh(358) }} by {{ authors.hoechenberger }})
- [`ica_reject`][config.ica_reject] now also applies to ECG and EOG epochs.
  ({{ gh(373) }} by {{ authors.crsegerie }})
- Added a new step `freesurfer/coreg_surfaces` that creates the scalp surfaces
  required for coregistration in MNE-Python.
  ({{ gh(422) }} by {{ authors.hoechenberger }})
- Enabling interactive mode by setting [`interactive`][config.interactive] to
  `True` now deactivates parallel processing.
  ({{ gh(473) }} by {{ authors.hoechenberger }})
- The resolution of the MRI slices for BEM visualalization has been reduced to
  256 by 256 pixels (was 512 by 512 before), we now only plot every 8th slice
  (was ever 2nd before). This greatly speeds up BEM rendering and reduces the
  size of the generated report, while maintaining a sufficiently detailed
  visualization.
  ({{ gh(488) }} by {{ authors.hoechenberger }})

### Code health

- Each processing script now extracts the required subset of configuration
  options from the user config and operates solely on these. This helps make it
  clear which settings an individual script depends on.
  ({{ gh(383) }} by {{ authors.agramfort }} and {{ authors.hoechenberger }})
- We laid the groundwork for applying the inverse operator on other data types
  than just `mne.Evoked` by introducing
  [`inverse_targets`][config.inverse_targets].
  ({{ gh(452) }} by {{ authors.apmellot }})
- All processing scripts have been renamed and can be imported like regular
  Python modules.
  ({{ gh(470) }} by {{ authors.agramfort }})
- For storing configuration values, we switched from using `BunchConst` to
  Python's built-in `SimpleNamespace`.
  ({{ gh(472) }} by {{ authors.agramfort }})

### Bug fixes

- The FreeSurfer script could only be run if `--n_jobs` was passed explicitly
  ({{ gh(287) }} by {{ authors.MerlinDumeur }})
- Fix a problem with the FreeSurfer processing step that caused the error
  message `Could not consume arg` after completion ({{ gh(301) }} by
  {{ authors.hoechenberger }})
- Selecting the `extended_infomax` ICA algorithm caused a crash
  ({{ gh(308) }} by {{ authors.hoechenberger }})
- Correctly handle `eog_channels = None` setting after creation of bipolar EEG
  channels
  ({{ gh(311) }} by {{ authors.hoechenberger }})
- Added instructions on how to handle `FileNotFoundError` when loading the BEM
  model in the source steps ({{ gh(304) }}  by {{ authors.MerlinDumeur }})
- When using [`find_noisy_channels_meg`][config.find_noisy_channels_meg] or
  [`find_flat_channels_meg`][config.find_flat_channels_meg], we now pass
  [`mf_head_origin`][config.mf_head_origin] to the respective bad channel
  detection algorithm to achieve better performance
  ({{ gh(319) }} by {{ authors.agramfort }})
- Baseline was not applied to epochs if neither ICA nor SSP was used
  ({{ gh(319) }} by {{ authors.hoechenberger }})
- Ensure we always use the cleaned epochs for constructing evoked data
  ({{ gh(319) }} by {{ authors.agramfort }})
- The summary report didn't use the cleaned epochs for showing the effects of
  ICA.
  ({{ gh(320) }} by {{ authors.hoechenberger }})
- The sanity check comparing the rank of the experimental data and the rank of
   the empty-room after Maxwell-filtering did not use the maxfiltered data.
  ({{ gh(336) }} by {{ authors.agramfort }}, {{ authors.hoechenberger }},
  and {{ authors.crsegerie }})
- `epochs_tmin` and `epochs_tmax` were named incorrectly in some test config
  files.
  ({{ gh(340) }} by {{ authors.crsegerie }})
- We now reject bad epochs by using [`ica_reject`][config.ica_reject] before
  producing the "overlay" plots that show the evoked data before and after
  ICA cleaning in the `proc-ica_report`.
  ({{ gh(385) }} by {{ authors.crsegerie }}).
- Passing subject, session, task, and run names to `run.py` the consist only of
  numbers doesn't throw an exception anymore, even if the values weren't
  double-quoted and hence converted to strings by the command-line interface
  toolkit we are using, Fire.
  ({{ gh(375) }} by {{ authors.hoechenberger }})
- Setting [`eeg_reference`][config.eeg_reference] to a string (name of the
  reference channel) caused us to crash.
  ({{ gh(391) }} by {{ authors.hoechenberger }})
- Parameters retrieved from the BIDS dataset were not limited to the modality
  ("data type") we meant to process, sometimes leading to crashes.
  ({{ gh(391) }} by {{ authors.hoechenberger }})
- Fix forward computation for CTF data.
  ({{ gh(427) }} by {{ authors.agramfort }})
- Generated derivative epochs split files now follow the BIDS naming scheme.
  ({{ gh(463)}} by {{ authors.dengemann }})
- Report tags are now better sanitized.
  ({{ gh(471) }} by {{ authors.hoechenberger }})
- When creating epochs, we now ensure that the trigger codes provided via the
  [`event_id`][config.event_id] setting are retained; previously, new trigger
  codes were generated in certain situations.
  ({{ gh(471) }} by {{ authors.hoechenberger }})
- ICA overlay plots in the report used the cleaned epochs, resulting in no
  visible ICA cleaning effects. This has been corrected.
  ({{ gh(478) }} by {{ authors.hoechenberger }})<|MERGE_RESOLUTION|>--- conflicted
+++ resolved
@@ -110,14 +110,10 @@
 - The [`noise_cov`][config.noise_cov] can now be set to `ad-hoc` to use a fixed
   and data-independent diagonal noise covariance matrix for source imaging.
   ({{ gh(460) }} by {{ authors.agramfort }} and  {{ authors.apmellot }})
-<<<<<<< HEAD
 - Processing can now be parallelized using [Dask](https://dask.org). To use
   Dask, set the new configuration setting [`parallel_backend`][config.parallel_backend]
   to `'dask'`.
   ({{ gh(472) }} by {{ authors.agramfort }} and  {{ authors.hoechenberger }})
-  
-  ### Behavior changes
-=======
 - Drastically reduce memory usage during the epoching and ICA steps.
   ({{ gh(477) }} by {{ authors.hoechenberger }} and {{ authors.agramfort }})
 - The new [`plot_psd_for_runs`][config.plot_psd_for_runs] setting can be used
@@ -127,7 +123,6 @@
   ({{ gh(487) }} by {{ authors.hoechenberger }})
 
 ### Behavior changes
->>>>>>> 76399bd0
 
 - The [`conditions`][config.conditions] setting will now be `None` by default.
   It is a required setting so it will raise an error if left as `None`.
