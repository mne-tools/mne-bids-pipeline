## v1.7.0 (unreleased)

### :new: New features & enhancements

<<<<<<< HEAD
- Epochs metadata creation now supports variable time windows by specifying the names of events via [`epochs_metadata_tmin`][mne_bids_pipeline._config.epochs_metadata_tmin] and [`epochs_metadata_tmax`][mne_bids_pipeline._config.epochs_metadata_tmax]. (#873 by @hoechenberger)
=======
- Improved logging message during cache invalidation: We now print the selected
  [`memory_file_method`][mne_bids_pipeline._config.memory_file_method] ("hash" or "mtime").
  Previously, we'd always print "hash". (#876 by @hoechenberger)
>>>>>>> b52742e0

[//]: # (- Whatever (#000 by @whoever))

[//]: # (### :warning: Behavior changes)

[//]: # (- Whatever (#000 by @whoever))

### :package: Requirements

- The minimum required version of MNE-Python is now 1.7.0.

[//]: # (- Whatever (#000 by @whoever))

[//]: # (### :bug: Bug fixes)

[//]: # (- Whatever (#000 by @whoever))

### :medical_symbol: Code health

- We enabled stricter linting to guarantee a consistently high code quality! (#872 by @hoechenberger)

[//]: # (- Whatever (#000 by @whoever))<|MERGE_RESOLUTION|>--- conflicted
+++ resolved
@@ -2,13 +2,10 @@
 
 ### :new: New features & enhancements
 
-<<<<<<< HEAD
 - Epochs metadata creation now supports variable time windows by specifying the names of events via [`epochs_metadata_tmin`][mne_bids_pipeline._config.epochs_metadata_tmin] and [`epochs_metadata_tmax`][mne_bids_pipeline._config.epochs_metadata_tmax]. (#873 by @hoechenberger)
-=======
 - Improved logging message during cache invalidation: We now print the selected
   [`memory_file_method`][mne_bids_pipeline._config.memory_file_method] ("hash" or "mtime").
   Previously, we'd always print "hash". (#876 by @hoechenberger)
->>>>>>> b52742e0
 
 [//]: # (- Whatever (#000 by @whoever))
 
