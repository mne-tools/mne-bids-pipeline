--- conflicted
+++ resolved
@@ -1174,32 +1174,20 @@
 
     We also include channels marked as "bad" here.
     """
-<<<<<<< HEAD
-    if get_kind() == 'meg' and ('mag' in ch_types or 'grad' in ch_types):
+    # `exclude=[]`: keep "bad" channels, too.
+    if get_datatype() == 'meg' and ('mag' in ch_types or 'grad' in ch_types):
         pick_idx = mne.pick_types(info, eog=True, ecg=True, exclude=[])
-=======
-    if get_datatype() == 'meg' and ('mag' in ch_types or 'grad' in ch_types):
-        pick_idx = mne.pick_types(info, eog=True, ecg=True)
->>>>>>> d7b67ee4
 
         if 'mag' in ch_types:
             pick_idx += mne.pick_types(info, meg='mag', exclude=[])
         if 'grad' in ch_types:
-<<<<<<< HEAD
-            pick_idx += mne.pick_types(info, meg='grad', exclude=[])
-    elif get_kind() == 'meg':
+            pick_idx += mne.pick_types(info, meg='grad')
+    elif get_datatype() == 'meg':
         pick_idx = mne.pick_types(info, meg=True, eog=True, ecg=True,
                                   exclude=[])
-    else:  # EEG
+    else:
         pick_idx = mne.pick_types(info, eeg=True, eog=True, ecg=True,
                                   exclude=[])
-=======
-            pick_idx += mne.pick_types(info, meg='grad')
-    elif get_datatype() == 'meg':
-        pick_idx = mne.pick_types(info, meg=True, eog=True, ecg=True)
-    else:
-        pick_idx = mne.pick_types(info, eeg=True, eog=True, ecg=True)
->>>>>>> d7b67ee4
 
     ch_names = [info['ch_names'][i] for i in pick_idx]
     return ch_names