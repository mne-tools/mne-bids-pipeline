## v1.1.0-dev (unreleased)

[//]: # (### New features & enhancements)

[//]: # (- Whatever (#000 by @whoever )

### Behavior changes

- The `N_JOBS` parameter has been renamed [`n_jobs`](mne_bids_pipeline._config.n_jobs)
  for consistency
  (#694 by @larsoner)

### Code health

- Code quality now checked by [ruff](https://github.com/charliermarsh/ruff)
  and [black](https://black.readthedocs.io/en/stable/)
  (#689, #690, and #691 by @larsoner)
<<<<<<< HEAD
=======
- Doc builds infrastructure improved by using newer mkdocs extensions
  (#693 by @hoechenberger)
>>>>>>> 9d8ea959

[//]: # (### Bug fixes)<|MERGE_RESOLUTION|>--- conflicted
+++ resolved
@@ -15,10 +15,8 @@
 - Code quality now checked by [ruff](https://github.com/charliermarsh/ruff)
   and [black](https://black.readthedocs.io/en/stable/)
   (#689, #690, and #691 by @larsoner)
-<<<<<<< HEAD
-=======
-- Doc builds infrastructure improved by using newer mkdocs extensions
+- Documentation building infrastructure improved by using newer mkdocs
+  extensions
   (#693 by @hoechenberger)
->>>>>>> 9d8ea959
 
 [//]: # (### Bug fixes)