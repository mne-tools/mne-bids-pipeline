## v1.10.0 (unreleased)

### :new: New features & enhancements

- It is now possible to use separate MRIs for each session within a subject, as in longitudinal studies. This is achieved by creating separate "subject" folders for each subject-session combination, with the naming convention `sub-XXX_ses-YYY`, in the freesurfer `SUBJECTS_DIR`. (#987 by @drammock)
- New config option [`allow_missing_sessions`][mne_bids_pipeline._config.allow_missing_sessions] allows to continue when not all sessions are present for all subjects. (#1000 by @drammock)
- New config option [`mf_extra_kws`][mne_bids_pipeline._config.mf_extra_kws] passes additional keyword arguments to `mne.preprocessing.maxwell_filter`. (#1038 by @drammock)
- New value `"twa"` for config option [`mf_destination`][mne_bids_pipeline._config.mf_destination], to use the time-weighted average head position across runs as the destination position. (#1043 and #1055 by @drammock)
- New config options [`mf_cal_missing`][mne_bids_pipeline._config.mf_cal_missing] and [`mf_ctc_missing`][mne_bids_pipeline._config.mf_ctc_missing] for handling missing calibration and cross-talk files (#1057 by @harrisonritz)
- New config options [`find_bad_channels_extra_kws`][mne_bids_pipeline._config.find_bad_channels_extra_kws], [`notch_extra_kws`][mne_bids_pipeline._config.notch_extra_kws], and [`bandpass_extra_kws`][mne_bids_pipeline._config.bandpass_extra_kws] to pass additional keyword arguments to `mne.preprocessing.find_bad_channels_maxwell`, `mne.filter.notch_filter`, and `mne.filter.filter_data` respectively (#1061 by @harrisonritz)
- Bad channel reports now say which channels were marked as bad in the original data and which were detected automatically by the pipeline. (#1138 by @larsoner)
- Config option [`ssp_ecg_channel`][mne_bids_pipeline._config.ssp_ecg_channel] now allows dict values, for setting a different channel name for each subject/session (#1062 by @drammock)
- New config option [`epochs_custom_metadata`][mne_bids_pipeline._config.epochs_custom_metadata] allows for custom metadata when creating epochs. (#1088 by @harrisonritz)

### :warning: Behavior changes

- The pipeline will now raise an error if a loaded `SourceSpaces` object has a `._subject` attribute different from what the pipeline expects / would have used if creating the `SourceSpaces` anew. (#1056 by @drammock)

[//]: # (- Whatever (#000 by @whoever))

[//]: # (### :package: Requirements)

[//]: # (- Whatever (#000 by @whoever))

### :bug: Bug fixes

- Empty room matching is now done for all sessions (previously only for the first session) for each subject. (#976 by @drammock)
- [`noise_cov_method`][mne_bids_pipeline._config.noise_cov_method] is now properly used for noise covariance estimation from raw data (#1010 by @larsoner)
- When running the pipeline with [`mf_filter_chpi`][mne_bids_pipeline._config.mf_filter_chpi] enabled (#977 by @drammock and @larsoner):

    1. Emptyroom files that lack cHPI channels will now be processed (for line noise only) instead of raising an error.
    2. cHPI filtering is now performed before movement compensation.

- Fix bug where the `config.proc` parameter was not used properly during forward model creation (#1014 by @larsoner)
- Fix bug where emptyroom recordings containing EEG channels would crash the pipeline during maxwell filtering (#1040 by @drammock)
- Fix bug where only having mag sensors would crash compute_rank during maxwell filtering or epoching (#1061 and #1069 by @harrisonritz)
- Improvements to template config file generation (#1074 by @drammock)
- Fix bug where `mf_int_order` wasn't passed to `maxwell_filter`. Added config option for `mf_ext_order`. (#1092 by @harrisonritz)
- Sanitize report tags that contain `"` or `'`, e.g., for certain metadata contrasts (#1097 by @harrisonritz)
- `sub-average` is no longer run when ``--subject`` is passed to the pipeline command line interface, allowing easier and more correct single-subject iteration (#1133 by @larsoner)
<<<<<<< HEAD
- Fix bug where time-weighted head position was not cached properly (#1135 by @larsoner)
=======
>>>>>>> e228500f

### :books: Documentation

- Choose the theme (dark of light) automatically based on the user's operating system setting (#979 by @hoechenberger)
- Bundle all previously-external JavaScript to better preserve users' privacy (#982 by @hoechenberger)
- Document the need for offscreen rendering support when running on headless servers (#997 by @drammock)

### :medical_symbol: Code health and infrastructure

- Switch from using relative to using absolute imports (#969 by @hoechenberger)
- Enable strict type checking via mypy (#995, #1013, #1016 by @larsoner)
- Improve logging messages in maxwell filtering steps. (#893 by @drammock)
- Validate extra config params passed in during testing. (#1044 by @drammock)
- New testing/example dataset "funloc" added. (#1045 by @drammock)
- Bugfixes and better testing of session-specific MRIs. (#1039 and #1067 by @drammock)
- Drop legacy function `inst.pick_types` in favor of `inst.pick` (#1073 by @PierreGtch)<|MERGE_RESOLUTION|>--- conflicted
+++ resolved
@@ -38,10 +38,7 @@
 - Fix bug where `mf_int_order` wasn't passed to `maxwell_filter`. Added config option for `mf_ext_order`. (#1092 by @harrisonritz)
 - Sanitize report tags that contain `"` or `'`, e.g., for certain metadata contrasts (#1097 by @harrisonritz)
 - `sub-average` is no longer run when ``--subject`` is passed to the pipeline command line interface, allowing easier and more correct single-subject iteration (#1133 by @larsoner)
-<<<<<<< HEAD
 - Fix bug where time-weighted head position was not cached properly (#1135 by @larsoner)
-=======
->>>>>>> e228500f
 
 ### :books: Documentation
 
