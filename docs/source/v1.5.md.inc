## v1.5.0 (unreleased)

### :new: New features & enhancements

- Added support for annotating bad segments based on head movement velocity (#757 by @larsoner)
- Added examples of T1 and FLASH BEM to website (#758 by @larsoner)
<<<<<<< HEAD
- Added caching of sensor and source average steps (#765 by @larsoner)
=======
- Output logging spacing improved (#764 by @larsoner)
>>>>>>> 721162ab

[//]: # (### :warning: Behavior changes)

[//]: # (- Whatever (#000 by @whoever))

### :medical_symbol: Code health

- Fixed doc build errors and dependency specifications (#755 by @larsoner)

### :bug: Bug fixes

- Fixed bug where cache would not invalidate properly based on output file changes and steps could be incorrectly skipped. All steps will automatically rerun to accommodate the new, safer caching scheme (#756 by @larsoner)
- Fixed bug with parallelization across runs for Maxwell filtering (#761 by @larsoner)
- Fixed bug where head position files were not written with a proper suffix and extension (#761 by @larsoner)<|MERGE_RESOLUTION|>--- conflicted
+++ resolved
@@ -4,11 +4,8 @@
 
 - Added support for annotating bad segments based on head movement velocity (#757 by @larsoner)
 - Added examples of T1 and FLASH BEM to website (#758 by @larsoner)
-<<<<<<< HEAD
+- Output logging spacing improved (#764 by @larsoner)
 - Added caching of sensor and source average steps (#765 by @larsoner)
-=======
-- Output logging spacing improved (#764 by @larsoner)
->>>>>>> 721162ab
 
 [//]: # (### :warning: Behavior changes)
 
