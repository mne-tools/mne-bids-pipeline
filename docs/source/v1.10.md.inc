--- conflicted
+++ resolved
@@ -14,18 +14,14 @@
 
 ### :bug: Bug fixes
 
-<<<<<<< HEAD
 - Empty room matching is now done for all sessions (previously only for the first session) for each subject. (#976 by @drammock)
-=======
+
 - When running the pipeline with [`mf_filter_chpi`][mne_bids_pipeline._config.mf_filter_chpi] enabled (#977 by @drammock and @larsoner):
 
     1. Emptyroom files that lack cHPI channels will now be processed (for line noise only) instead of raising an error.
     2. cHPI filtering is now performed before movement compensation.
 
-### :books: Documentation
-
 - Choose the theme (dark of light) automatically based on the user's operating system setting (#979 by @hoechenberger)
->>>>>>> ea5545d9
 
 ### :medical_symbol: Code health
 
