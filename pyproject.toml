[build-system]
requires = ["hatchling", "hatch-vcs"]
build-backend = "hatchling.build"

[project]
name = "mne-bids-pipeline"
# Keep in sync with README.md:
description = "A full-flegded processing pipeline for your MEG and EEG data"
readme = "README.md"
requires-python = ">=3.10"
license = { file = "LICENSE.txt" }
keywords = ["science", "neuroscience", "psychology"]
authors = [
  { name = "Eric Larson" },
  { name = "Alexandre Gramfort" },
  { name = "Mainak Jas" },
  { name = "Richard Höchenberger", email = "richard.hoechenberger@gmail.com" },
]
classifiers = [
  "Intended Audience :: Science/Research",
  "Programming Language :: Python",
]
dependencies = [
  "psutil",               # for joblib
  "packaging",
  "numpy",
  "scipy",
  "matplotlib",
  "nibabel",
  "joblib >= 0.14",
  "threadpoolctl",
  "dask[distributed]",
  "bokeh",            # for distributed dashboard
  "jupyter-server-proxy", # to have dask and jupyter working together
  "scikit-learn",
  "pandas",
  "pyarrow",              # from pandas
  "seaborn",
  "json_tricks",
  "pydantic >= 2.0.0",
  "annotated-types",
  "rich",
  "python-picard",
  "qtpy",
  "pyvista",
  "pyvistaqt",
  "openpyxl",
  "autoreject",
  "mne[hdf5] >=1.7",
  "mne-bids[full]",
  "mne-icalabel",
<<<<<<< HEAD
  "onnxruntime",  # for mne-icalabel
=======
>>>>>>> 2f11dc89
  "filelock",
  "meegkit"
]
dynamic = ["version"]

[project.optional-dependencies]
tests = [
  "pytest",
  "pytest-cov",
  "pooch",
  "psutil",
  "ruff",
  "jinja2",
  "openneuro-py >= 2022.2.0",
  "httpx >= 0.20",
  "tqdm",
  "Pygments",
  "pyyaml",
]
docs = [
  "mkdocs",
  "mkdocs-material >= 9.0.4",
  "mkdocs-material-extensions",
  "mkdocs-macros-plugin",
  "mkdocs-include-markdown-plugin",
  "mkdocs-exclude",
  "mkdocstrings-python",
  "mike",
  "livereload",
  "black",                          # docstring reformatting
]

[project.scripts]
mne_bids_pipeline = "mne_bids_pipeline._main:main"

[project.urls]
homepage = "https://mne.tools/mne-bids-pipeline"
repository = "https://github.com/mne-tools/mne-bids-pipeline"
changelog = "http://mne.tools/mne-bids-pipeline/changes.html"

[tool.hatch.version]
source = "vcs"
raw-options = { version_scheme = "release-branch-semver" }

[tool.hatch.build]
exclude = [
  "/.*",
  "/codecov.yml",
  "**/tests",
  "/docs",
  "/docs/source/examples/gen_examples.py", # specify explicitly because its exclusion is negated in .gitignore
  "/Makefile",
  "/CONTRIBUTING.md",
  "ignore_words.txt",
]

[tool.codespell]
skip = "docs/site/*,*.html,steps/freesurfer/contrib/*"
ignore-words = "ignore_words.txt"
builtin = "clear,rare,informal,names,usage"
quiet-level = 3
interactive = 3
enable-colors = ""
count = ""

[tool.pytest.ini_options]
addopts = "-ra -vv --tb=short --cov=mne_bids_pipeline --cov-report= --junit-xml=junit-results.xml --durations=10"
testpaths = ["mne_bids_pipeline"]
junit_family = "xunit2"

[tool.ruff]
exclude = ["**/freesurfer/contrib", "dist/", "build/", "**/.*cache"]

[tool.ruff.lint]
select = ["A", "B006", "D", "E", "F", "I", "W", "UP", "TID252"]
ignore = [
  "D104", # Missing docstring in public package
]

[tool.ruff.lint.per-file-ignores]
"mne_bids_pipeline/typing.py" = ["A005"]

[tool.ruff.lint.pydocstyle]
convention = "numpy"

[tool.mypy]
ignore_errors = false
scripts_are_modules = true
disable_error_code = [
  # For libraries like matplotlib that we don't have types for
  "import-not-found",
  "import-untyped",
]
strict = true
modules = ["mne_bids_pipeline", "docs.source"]

[[tool.mypy.overrides]]
module = ["mne_bids_pipeline.steps.freesurfer.contrib.*"]
ignore_errors = true  # not our code, don't validate

[[tool.mypy.overrides]]
module = ["mne_bids_pipeline.tests.*"]
disable_error_code = [
  "misc",  # Untyped decorator makes function "test_all_functions_return" untyped
]

[[tool.mypy.overrides]]
module = ['mne_bids_pipeline.tests.configs.*']
disable_error_code = [
  "assignment",  # Incompatible types in assignment
  "var-annotated",  # Need type annotation for "plot_psd_for_runs"
]<|MERGE_RESOLUTION|>--- conflicted
+++ resolved
@@ -49,10 +49,6 @@
   "mne[hdf5] >=1.7",
   "mne-bids[full]",
   "mne-icalabel",
-<<<<<<< HEAD
-  "onnxruntime",  # for mne-icalabel
-=======
->>>>>>> 2f11dc89
   "filelock",
   "meegkit"
 ]
