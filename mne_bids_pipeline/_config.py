--- conflicted
+++ resolved
@@ -899,21 +899,12 @@
 
 zapline_fline: float | None = None
 """
-<<<<<<< HEAD
-Specifies frequency to remove using Zapline filtering
-=======
 Specifies frequency to remove using Zapline filtering. If None, zapline will not
 be used.
->>>>>>> 2f11dc89
 """
 
 zapline_iter: bool = False
 """
-<<<<<<< HEAD
-Specifies if the iterative version of the Zapline algorithm should be run
-"""
-
-=======
 Specifies if the iterative version of the Zapline algorithm should be run.
 """
 
@@ -932,7 +923,6 @@
 For full documatation of the bandpass filter:
 https://mne.tools/stable/generated/mne.filter.filter_data
 """
->>>>>>> 2f11dc89
 
 # ### Resampling
 #
@@ -1630,36 +1620,16 @@
 false-alarm rate increases dramatically.
 """
 
-<<<<<<< HEAD
-
-
-# From: https://github.com/mne-tools/mne-bids-pipeline/pull/812
-=======
->>>>>>> 2f11dc89
 ica_use_icalabel: bool = False
 """
 Whether to use MNE-ICALabel to automatically label ICA components. Only available for
 EEG data.
-<<<<<<< HEAD
-=======
-
->>>>>>> 2f11dc89
+
 !!! info
     Using MNE-ICALabel mandates that you also set:
     ```python
     eeg_reference = "average"
     ica_l_freq = 1
-<<<<<<< HEAD
-    h_freq = 100
-    ```
-"""
-
-icalabel_include: Annotated[Sequence[Literal["brain", "muscle artifact", "eye blink", "heart beat", "line noise", "channel noise", "other"]], Len(1, 7)] = ["brain","other"]
-"""
-Which independent components (ICs) to keep based on the labels given by ICLabel.
-Possible labels are "brain", "muscle artifact", "eye blink", "heart beat", "line noise", "channel noise", "other".
-"""
-=======
     ica_h_freq = 100
     ```
     It will also apply the average reference to the data before running or applying ICA.
@@ -1733,7 +1703,6 @@
 """
 
 # noqa: E501
->>>>>>> 2f11dc89
 
 # ### Amplitude-based artifact rejection
 #
