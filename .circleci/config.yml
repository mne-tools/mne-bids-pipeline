version: 2

references:
  docker: &docker
    - image: circleci/python:3.6.8-stretch
  
  checkout_code_and_setup_ci: &checkout_code_and_setup_ci
    - checkout
    
    - run:
      name: Set BASH_ENV
      command: |
        echo "set -e" >> $BASH_ENV;
        echo "export DISPLAY=:99" >> $BASH_ENV;
        echo "export OPENBLAS_NUM_THREADS=4" >> $BASH_ENV;
        echo "export PATH=~/miniconda/bin:$PATH" >> $BASH_ENV;

    - restore_cache:
        keys:
          - pip-cache-0

    - restore_cache:
        keys:
          - data-cache-1

    - run:
        name: Get conda running
        command: |
          wget -q https://repo.anaconda.com/miniconda/Miniconda3-latest-Linux-x86_64.sh -O ~/miniconda.sh;
          chmod +x ~/miniconda.sh;
          ~/miniconda.sh -b -p ~/miniconda;
          echo "export PATH=~/miniconda/bin:$PATH" >> $BASH_ENV;

    - run:
        name: Install dependencies in conda base environment
        command: |
          conda update -n base -c defaults conda
          pip install numpy scipy matplotlib nibabel
          pip install -U scikit-learn
          pip install --upgrade https://api.github.com/repos/mne-tools/mne-python/zipball/master
          git clone https://github.com/mne-tools/mne-bids.git --depth 1
          cd mne-bids
          pip install -e .
          cd ..

    - run:
        name: Spin up Xvfb
        command: |
          /sbin/start-stop-daemon --start --quiet --pidfile /tmp/custom_xvfb_99.pid --make-pidfile --background --exec /usr/bin/Xvfb -- :99 -screen 0 1400x900x24 -ac +extension GLX +render -noreset;

    # https://github.com/ContinuumIO/anaconda-issues/issues/9190#issuecomment-386508136
    # https://github.com/golemfactory/golem/issues/1019
    - run:
        name: Install PyQt5 dependencies
        command: |
          sudo apt-get install libxkbcommon-x11-0

    - run:
        name: Install 3D dependencies
        command: |
          pip install --user --upgrade --progress-bar off vtk
          pip install --user --upgrade --progress-bar off mayavi
          pip install --user --upgrade --progress-bar off PySurfer[save_movie]

    - run:
        name: Install datalad to conveniently pull testing datasets
        command: |
          conda install -c conda-forge git-annex
          pip install --upgrade datalad
          git config --global user.email "user@mne.com"
          git config --global user.name "mne user"

    # Save Python cache
    - save_cache:
        key: pip-cache-0
        paths:
          - ~/.cache/pip

    # Look at what we have and fail early if there is some library conflict
    - run:
        name: Check installation
        command: |
          which python
          git-annex version
          datalad --version
          mne_bids --version
          mne --version
          python -c "import mne; mne.sys_info()"

    # Setup for report
    - run:
        name: Setup report
        command: |
          mkdir ~/reports

  store_artifacts_and_save_cache: &store_artifacts_and_save_cache:
    - store_artifacts:
      path: /home/circleci/reports
      destination: reports

    - save_cache:
        key: data-cache-1
        paths:
          - ~/mne_data/

jobs:
<<<<<<< HEAD
  ds000246:
    <<: *docker

    steps:
      - *checkout_code_and_setup_ci
      - run:
          name: test ds000246
          command: |
              export DS=ds000246
              python tests/run_tests.py ${DS}
              mkdir ~/reports/${DS}
              cp ~/mne_data/${DS}/derivatives/mne-study-template/*/*/report_*.html ~/reports/${DS}/
              cp ~/mne_data/${DS}/derivatives/mne-study-template/report_average_*.html ~/reports/${DS}/
      - *store_artifacts_and_save_cache
  
  ds000248:
    <<: *docker

    steps:
      - *checkout_code_and_setup_ci
      - run:
          name: test ds000248
          command: |
              export DS=ds000248
              python tests/run_tests.py ${DS}
              mkdir ~/reports/${DS}
              cp ~/mne_data/${DS}/derivatives/mne-study-template/*/*/report_*.html ~/reports/${DS}/
              cp ~/mne_data/${DS}/derivatives/mne-study-template/report_average_*.html ~/reports/${DS}/
      - *store_artifacts_and_save_cache

  ds001810:
    <<: *docker

    steps:
      - *checkout_code_and_setup_ci
      - run:
          name: test ds001810
          command: |
              export DS=ds001810
              python tests/run_tests.py ${DS}
              mkdir ~/reports/${DS}
              cp ~/mne_data/${DS}/derivatives/mne-study-template/*/*/*/report_*.html ~/reports/${DS}/
              cp ~/mne_data/${DS}/derivatives/mne-study-template/report_average_*.html ~/reports/${DS}/
      - *store_artifacts_and_save_cache

  eeg_matchingpennies:
    <<: *docker

    steps:
      - *checkout_code_and_setup_ci
      - run:
          name: test eeg_matchingpennies
          command: |
              export DS=eeg_matchingpennies
              python tests/run_tests.py ${DS}
              mkdir ~/reports/${DS}
              cp ~/mne_data/${DS}/derivatives/mne-study-template/*/*/report_*.html ~/reports/${DS}/
              cp ~/mne_data/${DS}/derivatives/mne-study-template/report_average_*.html ~/reports/${DS}/
      - *store_artifacts_and_save_cache

  somato:
    <<: *docker

    steps:
      - *checkout_code_and_setup_ci
      - run:
          name: test somato
          command: |
              export DS=somato
              python tests/run_tests.py ${DS}
              # mkdir ~/reports/${DS}
              # cp ~/mne_data/${DS}/derivatives/mne-study-template/*/*/report_*.html ~/reports/${DS}/
              # cp ~/mne_data/${DS}/derivatives/mne-study-template/report_average_*.html ~/reports/${DS}/
      - *store_artifacts_and_save_cache
=======
    run_tests:
      docker:
        - image: circleci/python:3.6.8-stretch
      steps:
        - checkout

        - run:
            name: Set BASH_ENV
            command: |
              echo "set -e" >> $BASH_ENV;
              echo "export DISPLAY=:99" >> $BASH_ENV;
              echo "export OPENBLAS_NUM_THREADS=4" >> $BASH_ENV;
              echo "export PATH=~/miniconda/bin:$PATH" >> $BASH_ENV;

        - restore_cache:
            keys:
              - pip-cache-0

        - restore_cache:
            keys:
              - data-cache-1

        - run:
            name: Get conda running
            command: |
              wget -q https://repo.anaconda.com/miniconda/Miniconda3-latest-Linux-x86_64.sh -O ~/miniconda.sh;
              chmod +x ~/miniconda.sh;
              ~/miniconda.sh -b -p ~/miniconda;
              echo "export PATH=~/miniconda/bin:$PATH" >> $BASH_ENV;

        - run:
            name: Install dependencies in conda base environment
            command: |
              conda update -n base -c defaults conda
              pip install numpy scipy matplotlib nibabel
              pip install -U scikit-learn
              pip install --upgrade https://api.github.com/repos/mne-tools/mne-python/zipball/master
              git clone https://github.com/mne-tools/mne-bids.git --depth 1
              cd mne-bids
              pip install -e .
              cd ..

        - run:
            name: Spin up Xvfb
            command: |
              /sbin/start-stop-daemon --start --quiet --pidfile /tmp/custom_xvfb_99.pid --make-pidfile --background --exec /usr/bin/Xvfb -- :99 -screen 0 1400x900x24 -ac +extension GLX +render -noreset;

        # https://github.com/ContinuumIO/anaconda-issues/issues/9190#issuecomment-386508136
        # https://github.com/golemfactory/golem/issues/1019
        - run:
            name: Install PyQt5 dependencies
            command: |
              sudo apt-get install libxkbcommon-x11-0

        - run:
            name: Install 3D dependencies
            command: |
              pip install --user --upgrade --progress-bar off vtk
              pip install --user --upgrade --progress-bar off mayavi
              pip install --user --upgrade --progress-bar off PySurfer[save_movie]

        - run:
            name: Install datalad to conveniently pull testing datasets
            command: |
              conda install -c conda-forge git-annex
              pip install --upgrade datalad
              git config --global user.email "user@mne.com"
              git config --global user.name "mne user"

        # Save Python cache
        - save_cache:
            key: pip-cache-0
            paths:
              - ~/.cache/pip

        # Look at what we have and fail early if there is some library conflict
        - run:
            name: Check installation
            command: |
               which python
               git-annex version
               datalad --version
               mne_bids --version
               mne --version
               python -c "import mne; mne.sys_info()"

        # Setup for report
        - run:
            name: Setup report
            command: |
               mkdir ~/reports

        # Run tests
        - run:
            name: test ds000246
            command: |
               export DS=ds000246
               python tests/run_tests.py ${DS}
               mkdir ~/reports/${DS}
               cp ~/mne_data/${DS}/derivatives/mne-study-template/*/*/report_*.html ~/reports/${DS}/
               cp ~/mne_data/${DS}/derivatives/mne-study-template/report_average_*.html ~/reports/${DS}/
               rm -rf ~/mne_data/${DS}/derivatives/mne-study-template/

        - run:
            name: test ds000248
            command: |
               export DS=ds000248
               python tests/run_tests.py ${DS}
               mkdir ~/reports/${DS}
               cp ~/mne_data/${DS}/derivatives/mne-study-template/*/*/report_*.html ~/reports/${DS}/
               cp ~/mne_data/${DS}/derivatives/mne-study-template/report_average_*.html ~/reports/${DS}/
               rm -rf ~/mne_data/${DS}/derivatives/mne-study-template/

        - run:
            name: test ds001810
            command: |
               export DS=ds001810
               python tests/run_tests.py ${DS}
               mkdir ~/reports/${DS}
               cp ~/mne_data/${DS}/derivatives/mne-study-template/*/*/*/report_*.html ~/reports/${DS}/
               cp ~/mne_data/${DS}/derivatives/mne-study-template/report_average_*.html ~/reports/${DS}/
               rm -rf ~/mne_data/${DS}/derivatives/mne-study-template/

        - run:
            name: test eeg_matchingpennies
            command: |
               export DS=eeg_matchingpennies
               python tests/run_tests.py ${DS}
               mkdir ~/reports/${DS}
               cp ~/mne_data/${DS}/derivatives/mne-study-template/*/*/report_*.html ~/reports/${DS}/
               cp ~/mne_data/${DS}/derivatives/mne-study-template/report_average_*.html ~/reports/${DS}/
               rm -rf ~/mne_data/${DS}/derivatives/mne-study-template/

        - run:
            name: test somato
            command: |
               export DS=somato
               python tests/run_tests.py ${DS}
               # mkdir ~/reports/${DS}
               # cp ~/mne_data/${DS}/derivatives/mne-study-template/*/*/report_*.html ~/reports/${DS}/
               # cp ~/mne_data/${DS}/derivatives/mne-study-template/report_average_*.html ~/reports/${DS}/
               rm -rf ~/mne_data/${DS}/derivatives/mne-study-template/

        - store_artifacts:
            path: /home/circleci/reports
            destination: reports

        - save_cache:
            key: data-cache-1
            paths:
              - ~/mne_data/
>>>>>>> 7f285318

workflows:
  version: 2
  build_and_test:
    jobs:
      - ds000246
      - ds000248
      - ds001810
      - eeg_matchingpennies
      - somato<|MERGE_RESOLUTION|>--- conflicted
+++ resolved
@@ -104,7 +104,6 @@
           - ~/mne_data/
 
 jobs:
-<<<<<<< HEAD
   ds000246:
     <<: *docker
 
@@ -118,6 +117,7 @@
               mkdir ~/reports/${DS}
               cp ~/mne_data/${DS}/derivatives/mne-study-template/*/*/report_*.html ~/reports/${DS}/
               cp ~/mne_data/${DS}/derivatives/mne-study-template/report_average_*.html ~/reports/${DS}/
+              rm -rf ~/mne_data/${DS}/derivatives/mne-study-template/
       - *store_artifacts_and_save_cache
   
   ds000248:
@@ -133,6 +133,7 @@
               mkdir ~/reports/${DS}
               cp ~/mne_data/${DS}/derivatives/mne-study-template/*/*/report_*.html ~/reports/${DS}/
               cp ~/mne_data/${DS}/derivatives/mne-study-template/report_average_*.html ~/reports/${DS}/
+              rm -rf ~/mne_data/${DS}/derivatives/mne-study-template/
       - *store_artifacts_and_save_cache
 
   ds001810:
@@ -148,6 +149,7 @@
               mkdir ~/reports/${DS}
               cp ~/mne_data/${DS}/derivatives/mne-study-template/*/*/*/report_*.html ~/reports/${DS}/
               cp ~/mne_data/${DS}/derivatives/mne-study-template/report_average_*.html ~/reports/${DS}/
+              rm -rf ~/mne_data/${DS}/derivatives/mne-study-template/
       - *store_artifacts_and_save_cache
 
   eeg_matchingpennies:
@@ -163,6 +165,7 @@
               mkdir ~/reports/${DS}
               cp ~/mne_data/${DS}/derivatives/mne-study-template/*/*/report_*.html ~/reports/${DS}/
               cp ~/mne_data/${DS}/derivatives/mne-study-template/report_average_*.html ~/reports/${DS}/
+              rm -rf ~/mne_data/${DS}/derivatives/mne-study-template/
       - *store_artifacts_and_save_cache
 
   somato:
@@ -178,160 +181,8 @@
               # mkdir ~/reports/${DS}
               # cp ~/mne_data/${DS}/derivatives/mne-study-template/*/*/report_*.html ~/reports/${DS}/
               # cp ~/mne_data/${DS}/derivatives/mne-study-template/report_average_*.html ~/reports/${DS}/
+              rm -rf ~/mne_data/${DS}/derivatives/mne-study-template/
       - *store_artifacts_and_save_cache
-=======
-    run_tests:
-      docker:
-        - image: circleci/python:3.6.8-stretch
-      steps:
-        - checkout
-
-        - run:
-            name: Set BASH_ENV
-            command: |
-              echo "set -e" >> $BASH_ENV;
-              echo "export DISPLAY=:99" >> $BASH_ENV;
-              echo "export OPENBLAS_NUM_THREADS=4" >> $BASH_ENV;
-              echo "export PATH=~/miniconda/bin:$PATH" >> $BASH_ENV;
-
-        - restore_cache:
-            keys:
-              - pip-cache-0
-
-        - restore_cache:
-            keys:
-              - data-cache-1
-
-        - run:
-            name: Get conda running
-            command: |
-              wget -q https://repo.anaconda.com/miniconda/Miniconda3-latest-Linux-x86_64.sh -O ~/miniconda.sh;
-              chmod +x ~/miniconda.sh;
-              ~/miniconda.sh -b -p ~/miniconda;
-              echo "export PATH=~/miniconda/bin:$PATH" >> $BASH_ENV;
-
-        - run:
-            name: Install dependencies in conda base environment
-            command: |
-              conda update -n base -c defaults conda
-              pip install numpy scipy matplotlib nibabel
-              pip install -U scikit-learn
-              pip install --upgrade https://api.github.com/repos/mne-tools/mne-python/zipball/master
-              git clone https://github.com/mne-tools/mne-bids.git --depth 1
-              cd mne-bids
-              pip install -e .
-              cd ..
-
-        - run:
-            name: Spin up Xvfb
-            command: |
-              /sbin/start-stop-daemon --start --quiet --pidfile /tmp/custom_xvfb_99.pid --make-pidfile --background --exec /usr/bin/Xvfb -- :99 -screen 0 1400x900x24 -ac +extension GLX +render -noreset;
-
-        # https://github.com/ContinuumIO/anaconda-issues/issues/9190#issuecomment-386508136
-        # https://github.com/golemfactory/golem/issues/1019
-        - run:
-            name: Install PyQt5 dependencies
-            command: |
-              sudo apt-get install libxkbcommon-x11-0
-
-        - run:
-            name: Install 3D dependencies
-            command: |
-              pip install --user --upgrade --progress-bar off vtk
-              pip install --user --upgrade --progress-bar off mayavi
-              pip install --user --upgrade --progress-bar off PySurfer[save_movie]
-
-        - run:
-            name: Install datalad to conveniently pull testing datasets
-            command: |
-              conda install -c conda-forge git-annex
-              pip install --upgrade datalad
-              git config --global user.email "user@mne.com"
-              git config --global user.name "mne user"
-
-        # Save Python cache
-        - save_cache:
-            key: pip-cache-0
-            paths:
-              - ~/.cache/pip
-
-        # Look at what we have and fail early if there is some library conflict
-        - run:
-            name: Check installation
-            command: |
-               which python
-               git-annex version
-               datalad --version
-               mne_bids --version
-               mne --version
-               python -c "import mne; mne.sys_info()"
-
-        # Setup for report
-        - run:
-            name: Setup report
-            command: |
-               mkdir ~/reports
-
-        # Run tests
-        - run:
-            name: test ds000246
-            command: |
-               export DS=ds000246
-               python tests/run_tests.py ${DS}
-               mkdir ~/reports/${DS}
-               cp ~/mne_data/${DS}/derivatives/mne-study-template/*/*/report_*.html ~/reports/${DS}/
-               cp ~/mne_data/${DS}/derivatives/mne-study-template/report_average_*.html ~/reports/${DS}/
-               rm -rf ~/mne_data/${DS}/derivatives/mne-study-template/
-
-        - run:
-            name: test ds000248
-            command: |
-               export DS=ds000248
-               python tests/run_tests.py ${DS}
-               mkdir ~/reports/${DS}
-               cp ~/mne_data/${DS}/derivatives/mne-study-template/*/*/report_*.html ~/reports/${DS}/
-               cp ~/mne_data/${DS}/derivatives/mne-study-template/report_average_*.html ~/reports/${DS}/
-               rm -rf ~/mne_data/${DS}/derivatives/mne-study-template/
-
-        - run:
-            name: test ds001810
-            command: |
-               export DS=ds001810
-               python tests/run_tests.py ${DS}
-               mkdir ~/reports/${DS}
-               cp ~/mne_data/${DS}/derivatives/mne-study-template/*/*/*/report_*.html ~/reports/${DS}/
-               cp ~/mne_data/${DS}/derivatives/mne-study-template/report_average_*.html ~/reports/${DS}/
-               rm -rf ~/mne_data/${DS}/derivatives/mne-study-template/
-
-        - run:
-            name: test eeg_matchingpennies
-            command: |
-               export DS=eeg_matchingpennies
-               python tests/run_tests.py ${DS}
-               mkdir ~/reports/${DS}
-               cp ~/mne_data/${DS}/derivatives/mne-study-template/*/*/report_*.html ~/reports/${DS}/
-               cp ~/mne_data/${DS}/derivatives/mne-study-template/report_average_*.html ~/reports/${DS}/
-               rm -rf ~/mne_data/${DS}/derivatives/mne-study-template/
-
-        - run:
-            name: test somato
-            command: |
-               export DS=somato
-               python tests/run_tests.py ${DS}
-               # mkdir ~/reports/${DS}
-               # cp ~/mne_data/${DS}/derivatives/mne-study-template/*/*/report_*.html ~/reports/${DS}/
-               # cp ~/mne_data/${DS}/derivatives/mne-study-template/report_average_*.html ~/reports/${DS}/
-               rm -rf ~/mne_data/${DS}/derivatives/mne-study-template/
-
-        - store_artifacts:
-            path: /home/circleci/reports
-            destination: reports
-
-        - save_cache:
-            key: data-cache-1
-            paths:
-              - ~/mne_data/
->>>>>>> 7f285318
 
 workflows:
   version: 2
