"""Fit ICA.

This fits Independent Component Analysis (ICA) on high-pass filtered raw data,
temporarily creating task-related epochs. The epochs created here are used for
the purpose of fitting ICA only, and will not enter any other processing steps.

Before performing ICA, we reject epochs based on peak-to-peak amplitude above
the 'ica_reject' limits to remove high-amplitude non-biological artifacts
(e.g., voltage or flux spikes).
"""

from types import SimpleNamespace

import autoreject
import mne
import numpy as np
from mne.preprocessing import ICA
from mne_bids import BIDSPath

from mne_bids_pipeline._config_utils import (
    _bids_kwargs,
    _get_ss,
    get_eeg_reference,
    get_runs,
)
from mne_bids_pipeline._import_data import annotations_to_events, make_epochs
from mne_bids_pipeline._logging import gen_log_kwargs, logger
from mne_bids_pipeline._parallel import get_parallel_backend, parallel_func
from mne_bids_pipeline._reject import _get_reject
from mne_bids_pipeline._report import _open_report
from mne_bids_pipeline._run import (
    _prep_out_files,
    _update_for_splits,
    failsafe_run,
    save_logs,
)
from mne_bids_pipeline.typing import InFilesT, OutFilesT


def get_input_fnames_run_ica(
    *,
    cfg: SimpleNamespace,
    subject: str,
    session: str | None,
) -> InFilesT:
    bids_basename = BIDSPath(
        subject=subject,
        session=session,
        task=cfg.task,
        acquisition=cfg.acq,
        recording=cfg.rec,
        space=cfg.space,
        datatype=cfg.datatype,
        root=cfg.deriv_root,
        check=False,
        extension=".fif",
    )
    in_files = dict()
    for run in cfg.runs:
        key = f"raw_run-{run}"
        in_files[key] = bids_basename.copy().update(
            run=run, processing=cfg.processing, suffix="raw"
        )
        _update_for_splits(in_files, key, single=True)
    return in_files


@failsafe_run(
    get_input_fnames=get_input_fnames_run_ica,
)
def run_ica(
    *,
    cfg: SimpleNamespace,
    exec_params: SimpleNamespace,
    subject: str,
    session: str | None,
    in_files: InFilesT,
) -> OutFilesT:
    """Run ICA."""
    import matplotlib.pyplot as plt

    if cfg.ica_use_icalabel:
        # The ICALabel network was trained on extended-Infomax ICA decompositions fit
        # on data flltered between 1 and 100 Hz.
        assert cfg.ica_algorithm in ["picard-extended_infomax", "extended_infomax"]
        assert cfg.ica_l_freq == 1.0
<<<<<<< HEAD
        assert cfg.h_freq == 100.0
=======
        assert cfg.ica_h_freq == 100.0
>>>>>>> 2f11dc89
        assert cfg.eeg_reference == "average"

    raw_fnames = [in_files.pop(f"raw_run-{run}") for run in cfg.runs]
    out_files = dict()
    bids_basename = raw_fnames[0].copy().update(processing=None, split=None, run=None)
    out_files["ica"] = bids_basename.copy().update(processing="icafit", suffix="ica")
    out_files["epochs"] = (
        out_files["ica"].copy().update(suffix="epo", processing="icafit")
    )
    del bids_basename

    # Generate a list of raw data paths (i.e., paths of individual runs)
    # we want to create epochs from.

    # Generate a unique event name -> event code mapping that can be used
    # across all runs.
    event_name_to_code_map = annotations_to_events(raw_paths=raw_fnames)

    epochs = None
    for idx, (run, raw_fname) in enumerate(zip(cfg.runs, raw_fnames)):
        msg = f"Processing raw data from {raw_fname.basename}"
        logger.info(**gen_log_kwargs(message=msg))
        raw = mne.io.read_raw_fif(raw_fname, preload=True)

        # Produce high-pass filtered version of the data for ICA.
        # Sanity check – make sure we're using the correct data!
        if cfg.raw_resample_sfreq is not None:
            assert np.allclose(raw.info["sfreq"], cfg.raw_resample_sfreq)

        if idx == 0:
            # We have to do some gymnastics here to permit for example 128 Hz-sampled
            # data to be used with mne-icalabel, which wants data low-pass filtered
            # at 100 Hz
            h_freq = cfg.ica_h_freq
            nyq = raw.info["sfreq"] / 2.0
            if h_freq is not None and h_freq >= nyq:
                msg = (
                    f"Low-pass filter cutoff {h_freq} Hz is higher "
                    f"than Nyquist {nyq} Hz"
                )
                if cfg.ica_use_icalabel:
                    msg += ", setting to None for compatibility with MNE-ICALabel."
                    logger.warning(**gen_log_kwargs(message=msg))
                    h_freq = None
                else:
                    raise ValueError(msg)
            msg = ""
            if cfg.ica_l_freq is not None and h_freq is not None:
                msg = (
                    f"Applying band-pass filter with {cfg.ica_l_freq}-{h_freq} "
                    "Hz cutoffs"
                )
            elif cfg.ica_l_freq is not None:
                msg = f"Applying high-pass filter with {cfg.ica_l_freq} Hz cutoff"
            elif h_freq is not None:
                msg = f"Applying low-pass filter with {h_freq} Hz cutoff"
            if cfg.ica_l_freq is not None or h_freq is not None:
                logger.info(**gen_log_kwargs(message=msg))
                raw.filter(l_freq=cfg.ica_l_freq, h_freq=h_freq, n_jobs=1)
            del nyq, h_freq

        # Only keep the subset of the mapping that applies to the current run
        event_id = event_name_to_code_map.copy()
        for event_name in event_id.copy().keys():
            if event_name not in raw.annotations.description:
                del event_id[event_name]

        if idx == 0:
            msg = "Creating task-related epochs …"
            logger.info(**gen_log_kwargs(message=msg))
        these_epochs = make_epochs(
            subject=subject,
            session=session,
            task=cfg.task,
            conditions=cfg.conditions,
            raw=raw,
            event_id=event_id,
            tmin=cfg.epochs_tmin,
            tmax=cfg.epochs_tmax,
            custom_metadata=cfg.epochs_custom_metadata,
            metadata_tmin=cfg.epochs_metadata_tmin,
            metadata_tmax=cfg.epochs_metadata_tmax,
            metadata_keep_first=cfg.epochs_metadata_keep_first,
            metadata_keep_last=cfg.epochs_metadata_keep_last,
            metadata_query=cfg.epochs_metadata_query,
            event_repeated=cfg.event_repeated,
            epochs_decim=cfg.epochs_decim,
            task_is_rest=cfg.task_is_rest,
            rest_epochs_duration=cfg.rest_epochs_duration,
            rest_epochs_overlap=cfg.rest_epochs_overlap,
        )

        these_epochs.load_data()  # Remove reference to raw
        del raw  # free memory

        if epochs is None:
            epochs = these_epochs
        else:
            epochs = mne.concatenate_epochs([epochs, these_epochs], on_mismatch="warn")

        del these_epochs
    del run
    assert epochs is not None

    # Set an EEG reference
    if "eeg" in cfg.ch_types:
        if cfg.ica_use_icalabel:
            assert cfg.eeg_reference == "average"
            projection = False  # Avg. ref. needs to be applied for MNE-ICALabel
        elif cfg.eeg_reference == "average":
            projection = True
        else:
            projection = False

        if not projection:
            msg = "Applying average reference to EEG epochs used for ICA fitting."
            logger.info(**gen_log_kwargs(message=msg))

        epochs.set_eeg_reference(cfg.eeg_reference, projection=projection)
        if cfg.ica_use_icalabel:
            epochs.apply_proj()  # Apply the reference projection

    ar_reject_log = ar_n_interpolate_ = None
    if cfg.ica_reject == "autoreject_local":
        msg = (
            "Using autoreject to find bad epochs for ICA "
            "(no interpolation will be performend)"
        )
        logger.info(**gen_log_kwargs(message=msg))
        ar = autoreject.AutoReject(
            n_interpolate=cfg.autoreject_n_interpolate,
            random_state=cfg.random_state,
            n_jobs=exec_params.n_jobs,
            verbose=False,
        )
        ar.fit(epochs)
        ar_reject_log = ar.get_reject_log(epochs)
        epochs = epochs[~ar_reject_log.bad_epochs]

        n_epochs_before_reject = len(epochs)
        n_epochs_rejected = ar_reject_log.bad_epochs.sum()
        n_epochs_after_reject = n_epochs_before_reject - n_epochs_rejected

        ar_n_interpolate_ = ar.n_interpolate_
        msg = (
            f"autoreject marked {n_epochs_rejected} epochs as bad "
            f"(cross-validated n_interpolate limit: {ar_n_interpolate_})"
        )
        logger.info(**gen_log_kwargs(message=msg))
        del ar
    else:
        # Reject epochs based on peak-to-peak rejection thresholds
        ica_reject = _get_reject(
            subject=subject,
            session=session,
            reject=cfg.ica_reject,
            ch_types=cfg.ch_types,
            param="ica_reject",
        )
        n_epochs_before_reject = len(epochs)
        epochs.drop_bad(reject=ica_reject)
        n_epochs_after_reject = len(epochs)
        n_epochs_rejected = n_epochs_before_reject - n_epochs_after_reject

        msg = (
            f"Removed {n_epochs_rejected} of {n_epochs_before_reject} epochs via PTP "
            f"rejection thresholds: {ica_reject}"
        )
        logger.info(**gen_log_kwargs(message=msg))
        ar = None

    if 0 < n_epochs_after_reject < 0.5 * n_epochs_before_reject:
        msg = (
            "More than 50% of all epochs rejected. Please check the "
            "rejection thresholds."
        )
        logger.warning(**gen_log_kwargs(message=msg))
    elif n_epochs_after_reject == 0:
        rejection_type = (
            cfg.ica_reject if cfg.ica_reject == "autoreject_local" else "PTP-based"
        )
        raise RuntimeError(
            f"No epochs remaining after {rejection_type} rejection. Cannot continue."
        )

    msg = f"Saving {n_epochs_after_reject} ICA epochs to disk."
    logger.info(**gen_log_kwargs(message=msg))
    epochs.save(
        out_files["epochs"],
        overwrite=True,
        split_naming="bids",
        split_size=cfg._epochs_split_size,
    )
    _update_for_splits(out_files, "epochs")

    msg = f"Calculating ICA solution using method: {cfg.ica_algorithm}."
    logger.info(**gen_log_kwargs(message=msg))

    algorithm = cfg.ica_algorithm
    fit_params = None

    if algorithm == "picard":
        fit_params = dict(fastica_it=5)
    elif algorithm == "picard-extended_infomax":
        algorithm = "picard"
        fit_params = dict(ortho=False, extended=True)
    elif algorithm == "extended_infomax":
        algorithm = "infomax"
        fit_params = dict(extended=True)

    ica = ICA(
        method=algorithm,
        random_state=cfg.random_state,
        n_components=cfg.ica_n_components,
        fit_params=fit_params,
        max_iter=cfg.ica_max_iterations,
    )
    # TODO: This works for our pipeline (exclude eye-tracking data for ICA) but probably not in general
    ica.fit(epochs.pick(picks="eeg"), decim=cfg.ica_decim)
    explained_var = (
        ica.pca_explained_variance_[: ica.n_components_].sum()
        / ica.pca_explained_variance_.sum()
    )
    msg = (
        f"Fit {ica.n_components_} components (explaining "
        f"{round(explained_var * 100, 1)}% of the variance) in "
        f"{ica.n_iter_} iterations."
    )
    logger.info(**gen_log_kwargs(message=msg))
    msg = "Saving ICA solution to disk."
    logger.info(**gen_log_kwargs(message=msg))
    ica.save(out_files["ica"], overwrite=True)

    # Add to report
    tags = ("ica", "epochs")
    title = "ICA: epochs for fitting"
    with _open_report(
        cfg=cfg,
        exec_params=exec_params,
        subject=subject,
        session=session,
        task=cfg.task,
    ) as report:
        report.add_epochs(
            epochs=epochs,
            title=title,
            drop_log_ignore=(),
            replace=True,
            tags=tags,
        )
        if cfg.ica_reject == "autoreject_local":
            assert ar_reject_log is not None
            caption = (
                f"Autoreject was run to produce cleaner epochs before fitting ICA. "
                f"{ar_reject_log.bad_epochs.sum()} epochs were rejected because more "
                f"than {ar_n_interpolate_} channels were bad (cross-validated "
                f"n_interpolate limit; excluding globally bad and non-data channels, "
                f"shown in white). Note that none of the blue segments were actually "
                f"interpolated before submitting the data to ICA. This is following "
                f"the recommended approach for ICA described in the the Autoreject "
                f"documentation."
            )
            fig = ar_reject_log.plot(
                orientation="horizontal", aspect="auto", show=False
            )
            report.add_figure(
                fig=fig,
                title="Autoreject cleaning",
                section=title,
                caption=caption,
                tags=tags + ("autoreject",),
                replace=True,
            )
            plt.close(fig)
            del caption
    return _prep_out_files(exec_params=exec_params, out_files=out_files)


def get_config(
    *,
    config: SimpleNamespace,
    subject: str,
    session: str | None = None,
) -> SimpleNamespace:
    cfg = SimpleNamespace(
        conditions=config.conditions,
        runs=get_runs(config=config, subject=subject),
        task_is_rest=config.task_is_rest,
        ica_h_freq=config.ica_h_freq,
        ica_l_freq=config.ica_l_freq,
        h_freq=config.h_freq,
        ica_algorithm=config.ica_algorithm,
        ica_n_components=config.ica_n_components,
        ica_max_iterations=config.ica_max_iterations,
        ica_decim=config.ica_decim,
        ica_reject=config.ica_reject,
        ica_use_icalabel=config.ica_use_icalabel,
        autoreject_n_interpolate=config.autoreject_n_interpolate,
        random_state=config.random_state,
        ch_types=config.ch_types,
<<<<<<< HEAD
        l_freq=config.l_freq,
        h_freq=config.h_freq,
=======
>>>>>>> 2f11dc89
        epochs_decim=config.epochs_decim,
        raw_resample_sfreq=config.raw_resample_sfreq,
        event_repeated=config.event_repeated,
        epochs_tmin=config.epochs_tmin,
        epochs_tmax=config.epochs_tmax,
        epochs_custom_metadata=config.epochs_custom_metadata,
        epochs_metadata_tmin=config.epochs_metadata_tmin,
        epochs_metadata_tmax=config.epochs_metadata_tmax,
        epochs_metadata_keep_first=config.epochs_metadata_keep_first,
        epochs_metadata_keep_last=config.epochs_metadata_keep_last,
        epochs_metadata_query=config.epochs_metadata_query,
        eeg_reference=get_eeg_reference(config),
        eog_channels=config.eog_channels,
        rest_epochs_duration=config.rest_epochs_duration,
        rest_epochs_overlap=config.rest_epochs_overlap,
        processing="eyelink" if config.sync_eyelink else "filt" if config.regress_artifact is None else "regress",
        _epochs_split_size=config._epochs_split_size,
        **_bids_kwargs(config=config),
    )
    return cfg


def main(*, config: SimpleNamespace) -> None:
    """Run ICA."""
    if config.spatial_filter != "ica":
        logger.info(**gen_log_kwargs(message="SKIP"))
        return

    ss = _get_ss(config=config)
    with get_parallel_backend(config.exec_params):
        parallel, run_func = parallel_func(
            run_ica, exec_params=config.exec_params, n_iter=len(ss)
        )
        logs = parallel(
            run_func(
                cfg=get_config(config=config, subject=subject),
                exec_params=config.exec_params,
                subject=subject,
                session=session,
            )
            for subject, session in ss
        )
    save_logs(config=config, logs=logs)<|MERGE_RESOLUTION|>--- conflicted
+++ resolved
@@ -84,11 +84,7 @@
         # on data flltered between 1 and 100 Hz.
         assert cfg.ica_algorithm in ["picard-extended_infomax", "extended_infomax"]
         assert cfg.ica_l_freq == 1.0
-<<<<<<< HEAD
-        assert cfg.h_freq == 100.0
-=======
         assert cfg.ica_h_freq == 100.0
->>>>>>> 2f11dc89
         assert cfg.eeg_reference == "average"
 
     raw_fnames = [in_files.pop(f"raw_run-{run}") for run in cfg.runs]
@@ -389,11 +385,6 @@
         autoreject_n_interpolate=config.autoreject_n_interpolate,
         random_state=config.random_state,
         ch_types=config.ch_types,
-<<<<<<< HEAD
-        l_freq=config.l_freq,
-        h_freq=config.h_freq,
-=======
->>>>>>> 2f11dc89
         epochs_decim=config.epochs_decim,
         raw_resample_sfreq=config.raw_resample_sfreq,
         event_repeated=config.event_repeated,
