--- conflicted
+++ resolved
@@ -31,13 +31,8 @@
 
 - Fix bug where the `config.proc` parameter was not used properly during forward model creation (#1014 by @larsoner)
 - Fix bug where emptyroom recordings containing EEG channels would crash the pipeline during maxwell filtering (#1040 by @drammock)
-<<<<<<< HEAD
 - Fix bug where only having mag sensors would crash compute_rank during maxwell filtering or epoching (#1061 and #1069 by @harrisonritz)
-=======
-- Fix bug where only having mag sensors would crash compute_rank in maxwell filtering (#1061 by @harrisonritz)
 - Improvements to template config file generation (#1074 by @drammock)
-
->>>>>>> 172b9326
 
 ### :books: Documentation
 
