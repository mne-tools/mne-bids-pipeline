--- conflicted
+++ resolved
@@ -28,12 +28,10 @@
 - Fix a problem with the FreeSurfer processing step that caused the error
   message `Could not consume arg` after completion ({{ gh(301) }} by
   {{ authors.hoechenberger }})
-<<<<<<< HEAD
-- Added instructions on how to handle `FileNotFoundError` when loading the BEM model in the source pipeline by ({{(gh(304)) by authors.MerlinDumeur }})
-=======
 - Selecting the `extended_infomax` ICA algorithm caused a crash
   ({{ gh(308) }} by {{ authors.hoechenberger }})
 - Correctly handle `eog_channels = None` setting after creation of bipolar EEG
   channels
   ({{ gh(311) }} by {{ authors.hoechenberger }})
->>>>>>> ab6bf383
+- Added instructions on how to handle `FileNotFoundError` when loading the BEM
+  model in the source pipeline by ({{(gh(304)) by authors.MerlinDumeur }})