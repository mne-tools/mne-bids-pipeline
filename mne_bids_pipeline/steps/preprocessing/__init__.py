--- conflicted
+++ resolved
@@ -1,31 +1,18 @@
 """Preprocessing."""
 
-<<<<<<< HEAD
-from . import _01_data_quality
-from . import _02_head_pos
-from . import _03_maxfilter
-from . import _04_frequency_filter
-from . import _05_regress_artifact
-from . import _06a_run_ica
-from . import _06b_run_ssp
-from . import _07_make_epochs
-from . import _08a_apply_ica
-from . import _08b_apply_ssp
-from . import _09_ptp_reject
-=======
 from . import (
     _01_data_quality,
     _02_head_pos,
     _03_maxfilter,
     _04_frequency_filter,
-    _05_make_epochs,
+    _05_regress_artifact,
     _06a_run_ica,
     _06b_run_ssp,
-    _07a_apply_ica,
-    _07b_apply_ssp,
-    _08_ptp_reject,
+    _07_make_epochs,
+    _08a_apply_ica,
+    _08b_apply_ssp,
+    _09_ptp_reject,
 )
->>>>>>> cc93c660
 
 _STEPS = (
     _01_data_quality,
