--- conflicted
+++ resolved
@@ -8,18 +8,13 @@
 
 ### :warning: Behavior changes
 
-<<<<<<< HEAD
-### :warning: Behavior changes
-
 - All ICA HTML reports have been consolidated in the standard subject `*_report.html`
   file instead of producing separate files (#899 by @larsoner).
-=======
 - Changed default for `source_info_path_update` to `None`.  In `_04_make_forward.py` 
   and `_05_make_inverse.py`, we retrieve the info from the file from which 
   the `noise_cov` is computed (#919 by @SophieHerbst)
 - The [`depth`][mne_bids_pipeline._config.depth] parameter doesn't accept `None`
   anymore. Please use `0` instead. (#915 by @hoechenberger)
->>>>>>> cbeeb98d
 
 ### :package: Requirements
 
