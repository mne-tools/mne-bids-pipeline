"""Find ICA artifacts.

This step automatically finds ECG- and EOG-related ICs in your data, and sets them
as bad components.

To actually remove designated ICA components from your data, you will have to
run the apply_ica step.
"""

from types import SimpleNamespace
from typing import Literal

import mne
import numpy as np
import pandas as pd
from mne.preprocessing import create_ecg_epochs, create_eog_epochs
from mne.viz import plot_ica_components
from mne_bids import BIDSPath
from mne_icalabel import label_components
import mne_icalabel
import matplotlib.pyplot as plt

from mne_bids_pipeline._config_utils import (
    _bids_kwargs,
    get_eeg_reference,
    get_runs,
    get_subjects_sessions,
)
from mne_bids_pipeline._logging import gen_log_kwargs, logger
from mne_bids_pipeline._parallel import get_parallel_backend, parallel_func
from mne_bids_pipeline._report import _open_report
from mne_bids_pipeline._run import (
    _prep_out_files,
    _update_for_splits,
    failsafe_run,
    save_logs,
)
from mne_bids_pipeline.typing import FloatArrayT, InFilesT, OutFilesT


def detect_bad_components(
    *,
    cfg: SimpleNamespace,
    which: Literal["eog", "ecg"],
    epochs: mne.BaseEpochs | None,
    ica: mne.preprocessing.ICA,
    ch_names: list[str] | None,
    subject: str,
    session: str | None,
) -> tuple[list[int], FloatArrayT]:
    artifact = which.upper()
    if epochs is None:
        msg = (
            f"No {artifact} events could be found. "
            f"Not running {artifact} artifact detection."
        )
        logger.info(**gen_log_kwargs(message=msg))
        return [], np.zeros(0)
    msg = f"Performing automated {artifact} artifact detection …"
    logger.info(**gen_log_kwargs(message=msg))

    if which == "eog":
        inds, scores = ica.find_bads_eog(
            epochs,
            threshold=cfg.ica_eog_threshold,
            ch_name=ch_names,
        )
    else:
        inds, scores = ica.find_bads_ecg(
            epochs,
            method="ctps",
            threshold=cfg.ica_ecg_threshold,
            ch_name=ch_names,
        )

    if not inds:
        adjust_setting = f"ica_{which}_threshold"
        warn = (
            f"No {artifact}-related ICs detected, this is highly "
            f"suspicious. A manual check is suggested. You may wish to "
            f'lower "{adjust_setting}".'
        )
        logger.warning(**gen_log_kwargs(message=warn))
    else:
        msg = (
            f"Detected {len(inds)} {artifact}-related ICs in "
            f"{len(epochs)} {artifact} epochs: {', '.join([str(i) for i in inds])}"
        )
        logger.info(**gen_log_kwargs(message=msg))

    return inds, scores


def get_input_fnames_find_ica_artifacts(
    *,
    cfg: SimpleNamespace,
    subject: str,
    session: str | None,
) -> InFilesT:
    bids_basename = BIDSPath(
        subject=subject,
        session=session,
        task=cfg.task,
        acquisition=cfg.acq,
        recording=cfg.rec,
        space=cfg.space,
        datatype=cfg.datatype,
        root=cfg.deriv_root,
        check=False,
        extension=".fif",
    )
    in_files = dict()
    in_files["epochs"] = bids_basename.copy().update(processing="icafit", suffix="epo")
    _update_for_splits(in_files, "epochs", single=True)
    for run in cfg.runs:
        key = f"raw_run-{run}"
        in_files[key] = bids_basename.copy().update(
            run=run, processing=cfg.processing, suffix="raw"
        )
        _update_for_splits(in_files, key, single=True)
    in_files["ica"] = bids_basename.copy().update(processing="icafit", suffix="ica")
    return in_files


@failsafe_run(
    get_input_fnames=get_input_fnames_find_ica_artifacts,
)
def find_ica_artifacts(
    *,
    cfg: SimpleNamespace,
    exec_params: SimpleNamespace,
    subject: str,
    session: str | None,
    in_files: InFilesT,
) -> OutFilesT:
    """Run ICA."""
    raw_fnames = [in_files.pop(f"raw_run-{run}") for run in cfg.runs]
    bids_basename = raw_fnames[0].copy().update(processing=None, split=None, run=None)
    out_files = dict()
    out_files["ica"] = bids_basename.copy().update(processing="ica", suffix="ica")
    out_files["ecg"] = bids_basename.copy().update(processing="ica+ecg", suffix="ave")
    out_files["eog"] = bids_basename.copy().update(processing="ica+eog", suffix="ave")

    # DO NOT add this to out_files["ica"] because we expect it to be modified by users.
    # If the modify it and it's in out_files, caching will detect the hash change and
    # consider *this step* a cache miss, and it will run again, overwriting the user's
    # changes. Instead, we want the ica.apply step to rerun (which it will if the
    # file changes).
    out_files_components = bids_basename.copy().update(
        processing="ica", suffix="components", extension=".tsv"
    )
    del bids_basename
    msg = "Loading ICA solution"
    logger.info(**gen_log_kwargs(message=msg))
    ica = mne.preprocessing.read_ica(in_files.pop("ica"))

    # Epochs used for ICA fitting
    epochs = mne.read_epochs(in_files.pop("epochs"), preload=True)

    # ECG component detection
    epochs_ecg = None
<<<<<<< HEAD
    ecg_ics: list[int] = []
    ecg_scores: FloatArrayT = np.zeros(0)
    for ri, raw_fname in enumerate(raw_fnames):
        # Have the channels needed to make ECG epochs
        raw = mne.io.read_raw(raw_fname, preload=False)
        # ECG epochs
        if not (
            "ecg" in raw.get_channel_types()
            or "meg" in cfg.ch_types
            or "mag" in cfg.ch_types
        ):
            msg = (
                "No ECG or magnetometer channels are present, cannot "
                "automate artifact detection for ECG."
=======
    ecg_ics, ecg_scores = [], []
    if cfg.ica_use_ecg_detection:
        for ri, raw_fname in enumerate(raw_fnames):
            # Have the channels needed to make ECG epochs
            raw = mne.io.read_raw(raw_fname, preload=False)
            # ECG epochs
            if not (
                "ecg" in raw.get_channel_types()
                or "meg" in cfg.ch_types
                or "mag" in cfg.ch_types
            ):
                msg = (
                    "No ECG or magnetometer channels are present, cannot "
                    "automate artifact detection for ECG."
                )
                logger.info(**gen_log_kwargs(message=msg))
                break
            elif ri == 0:
                msg = "Creating ECG epochs …"
                logger.info(**gen_log_kwargs(message=msg))

            # We want to extract a total of 5 min of data for ECG epochs generation
            # (across all runs)
            total_ecg_dur = 5 * 60
            ecg_dur_per_run = total_ecg_dur / len(raw_fnames)
            t_mid = (raw.times[-1] + raw.times[0]) / 2
            raw = raw.crop(
                tmin=max(t_mid - 1 / 2 * ecg_dur_per_run, 0),
                tmax=min(t_mid + 1 / 2 * ecg_dur_per_run, raw.times[-1]),
            ).load_data()

            these_ecg_epochs = create_ecg_epochs(
                raw,
                baseline=(None, -0.2),
                tmin=-0.5,
                tmax=0.5,
>>>>>>> 4bf3976a
            )
            del raw  # Free memory
            if len(these_ecg_epochs):
                if epochs.reject is not None:
                    these_ecg_epochs.drop_bad(reject=epochs.reject)
                if len(these_ecg_epochs):
                    if epochs_ecg is None:
                        epochs_ecg = these_ecg_epochs
                    else:
                        epochs_ecg = mne.concatenate_epochs(
                            [epochs_ecg, these_ecg_epochs], on_mismatch="warn"
                        )
            del these_ecg_epochs
        else:  # did not break so had usable channels
            ecg_ics, ecg_scores = detect_bad_components(
                cfg=cfg,
                which="ecg",
                epochs=epochs_ecg,
                ica=ica,
                ch_names=None,  # we currently don't allow for custom channels
                subject=subject,
                session=session,
            )

    # EOG component detection
    epochs_eog = None
<<<<<<< HEAD
    eog_ics: list[int] = []
    eog_scores: FloatArrayT = np.zeros(0)
    for ri, raw_fname in enumerate(raw_fnames):
        raw = mne.io.read_raw_fif(raw_fname, preload=True)
        if cfg.eog_channels:
            ch_names = cfg.eog_channels
            assert all([ch_name in raw.ch_names for ch_name in ch_names])
        else:
            eog_picks = mne.pick_types(raw.info, meg=False, eog=True)
            ch_names = [raw.ch_names[pick] for pick in eog_picks]
        if not ch_names:
            msg = "No EOG channel is present, cannot automate IC detection for EOG."
            logger.info(**gen_log_kwargs(message=msg))
            break
        elif ri == 0:
            msg = "Creating EOG epochs …"
            logger.info(**gen_log_kwargs(message=msg))
        these_eog_epochs = create_eog_epochs(
            raw,
            ch_name=ch_names,
            baseline=(None, -0.2),
        )
        if len(these_eog_epochs):
            if epochs.reject is not None:
                these_eog_epochs.drop_bad(reject=epochs.reject)
=======
    eog_ics = eog_scores = []
    if cfg.ica_use_eog_detection:
        for ri, raw_fname in enumerate(raw_fnames):
            raw = mne.io.read_raw_fif(raw_fname, preload=True)
            if cfg.eog_channels:
                ch_names = cfg.eog_channels
                assert all([ch_name in raw.ch_names for ch_name in ch_names])
            else:
                eog_picks = mne.pick_types(raw.info, meg=False, eog=True)
                ch_names = [raw.ch_names[pick] for pick in eog_picks]
            if not ch_names:
                msg = "No EOG channel is present, cannot automate IC detection for EOG."
                logger.info(**gen_log_kwargs(message=msg))
                break
            elif ri == 0:
                msg = "Creating EOG epochs …"
                logger.info(**gen_log_kwargs(message=msg))
            these_eog_epochs = create_eog_epochs(
                raw,
                ch_name=ch_names,
                baseline=(None, -0.2),
            )
>>>>>>> 4bf3976a
            if len(these_eog_epochs):
                if epochs.reject is not None:
                    these_eog_epochs.drop_bad(reject=epochs.reject)
                if len(these_eog_epochs):
                    if epochs_eog is None:
                        epochs_eog = these_eog_epochs
                    else:
                        epochs_eog = mne.concatenate_epochs(
                            [epochs_eog, these_eog_epochs], on_mismatch="warn"
                        )
        else:  # did not break
            eog_ics, eog_scores = detect_bad_components(
                cfg=cfg,
                which="eog",
                epochs=epochs_eog,
                ica=ica,
                ch_names=cfg.eog_channels,
                subject=subject,
                session=session,
            )
    

    # Run MNE-ICALabel if requested.
    if cfg.ica_use_icalabel:
        icalabel_ics = []
        icalabel_labels = []
        icalabel_prob = []
        msg = "Performing automated artifact detection (MNE-ICALabel) …"
        logger.info(**gen_log_kwargs(message=msg))
        
        label_results = mne_icalabel.label_components(inst=epochs, ica=ica, method="iclabel")
        for idx, (label,prob) in enumerate(zip(label_results["labels"],label_results["y_pred_proba"])):
            #icalabel_include = ["brain", "other"]
            print(label)
            print(prob)

            if label not in cfg.icalabel_include:
                icalabel_ics.append(idx)
                icalabel_labels.append(label)
                icalabel_prob.append(prob)

        msg = (
            f"Detected {len(icalabel_ics)} artifact-related independent component(s) "
            f"in {len(epochs)} epochs."
        )
        logger.info(**gen_log_kwargs(message=msg))
    else:
        icalabel_ics = []

    ica.exclude = sorted(set(ecg_ics + eog_ics + icalabel_ics))

    # Save updated ICA to disk.
    # We also store the automatically identified ECG- and EOG-related ICs.
    msg = "Saving ICA solution and detected artifacts to disk."
    logger.info(**gen_log_kwargs(message=msg))
    ica.save(out_files["ica"], overwrite=True)

    # Create TSV.
    tsv_data = pd.DataFrame(
        dict(
            component=list(range(ica.n_components_)),
            type=["ica"] * ica.n_components_,
            description=["Independent Component"] * ica.n_components_,
            status=["good"] * ica.n_components_,
            status_description=["n/a"] * ica.n_components_,
        )
    )

    if cfg.ica_use_icalabel:
        assert len(icalabel_ics) == len(icalabel_labels)
        for component, label in zip(icalabel_ics, icalabel_labels):
            row_idx = tsv_data["component"] == component
            tsv_data.loc[row_idx, "status"] = "bad"
            tsv_data.loc[
                row_idx, "status_description"
            ] = f"Auto-detected {label} (MNE-ICALabel)"
    if cfg.ica_use_ecg_detection:
        for component in ecg_ics:
            row_idx = tsv_data["component"] == component
            tsv_data.loc[row_idx, "status"] = "bad"
            tsv_data.loc[
                row_idx, "status_description"
            ] = "Auto-detected ECG artifact (MNE)"
    if cfg.ica_use_eog_detection:
        for component in eog_ics:
            row_idx = tsv_data["component"] == component
            tsv_data.loc[row_idx, "status"] = "bad"
            tsv_data.loc[
                row_idx, "status_description"
            ] = "Auto-detected EOG artifact (MNE)"

    tsv_data.to_csv(out_files_components, sep="\t", index=False)

    # Lastly, add info about the epochs used for the ICA fit, and plot all ICs
    # for manual inspection.

    ecg_evoked = None if epochs_ecg is None else epochs_ecg.average()
    eog_evoked = None if epochs_eog is None else epochs_eog.average()
<<<<<<< HEAD
=======

    
    ecg_scores = None if len(ecg_scores) == 0 else ecg_scores
    eog_scores = None if len(eog_scores) == 0 else eog_scores
>>>>>>> 4bf3976a

    # Save ECG and EOG evokeds to disk.
    for artifact_name, artifact_evoked in zip(("ecg", "eog"), (ecg_evoked, eog_evoked)):
        if artifact_evoked:
            msg = f"Saving {artifact_name.upper()} artifact: {out_files[artifact_name]}"
            logger.info(**gen_log_kwargs(message=msg))
            artifact_evoked.save(out_files[artifact_name], overwrite=True)
        else:
            # Don't track the non-existent output file
            del out_files[artifact_name]

    del artifact_name, artifact_evoked

    title = "ICA: components"
    with _open_report(
        cfg=cfg,
        exec_params=exec_params,
        subject=subject,
        session=session,
        task=cfg.task,
    ) as report:
        logger.info(**gen_log_kwargs(message=f'Adding "{title}" to report.'))
        report.add_ica(
            ica=ica,
            title=title,
            inst=epochs,
            ecg_evoked=ecg_evoked,
            eog_evoked=eog_evoked,
            ecg_scores=ecg_scores if len(ecg_scores) else None,
            eog_scores=eog_scores if len(eog_scores) else None,
            replace=True,
            n_jobs=1,  # avoid automatic parallelization
            tags=("ica",),  # the default but be explicit
        )

        # Add a plot for each excluded IC together with the given label and the probability
        # TODO: Improve this plot e.g. combine all figures in one plot
        for ic, label, prob in zip(icalabel_ics, icalabel_labels, icalabel_prob):
            excluded_IC_figure = plot_ica_components(
                ica=ica,
                picks=ic,
            )
            excluded_IC_figure.axes[0].text(0, -0.15, f"Label: {label} \n Probability: {prob:.3f}", ha="center", fontsize=8, bbox={"facecolor":"orange", "alpha":0.5, "pad":5})

            report.add_figure(
                fig=excluded_IC_figure,
                title = f'ICA{ic:03}',
                replace=True,
            )
            plt.close(excluded_IC_figure)

    msg = 'Carefully review the extracted ICs and mark components "bad" in:'
    logger.info(**gen_log_kwargs(message=msg, emoji="🛑"))
    logger.info(**gen_log_kwargs(message=str(out_files_components), emoji="🛑"))

    assert len(in_files) == 0, in_files.keys()
    return _prep_out_files(exec_params=exec_params, out_files=out_files)


def get_config(
    *,
    config: SimpleNamespace,
    subject: str,
    session: str | None = None,
) -> SimpleNamespace:
    cfg = SimpleNamespace(
        conditions=config.conditions,
        runs=get_runs(config=config, subject=subject),
        task_is_rest=config.task_is_rest,
        ica_l_freq=config.ica_l_freq,
        ica_reject=config.ica_reject,
        ica_use_eog_detection = config.ica_use_eog_detection,
        ica_eog_threshold=config.ica_eog_threshold,
        ica_use_ecg_detection = config.ica_use_ecg_detection,
        ica_ecg_threshold=config.ica_ecg_threshold,
        ica_use_icalabel=config.ica_use_icalabel,
        icalabel_include = config.icalabel_include,
        autoreject_n_interpolate=config.autoreject_n_interpolate,
        random_state=config.random_state,
        ch_types=config.ch_types,
        l_freq=config.l_freq,
        epochs_decim=config.epochs_decim,
        raw_resample_sfreq=config.raw_resample_sfreq,
        event_repeated=config.event_repeated,
        epochs_tmin=config.epochs_tmin,
        epochs_tmax=config.epochs_tmax,
        epochs_metadata_tmin=config.epochs_metadata_tmin,
        epochs_metadata_tmax=config.epochs_metadata_tmax,
        epochs_metadata_keep_first=config.epochs_metadata_keep_first,
        epochs_metadata_keep_last=config.epochs_metadata_keep_last,
        epochs_metadata_query=config.epochs_metadata_query,
        eeg_reference=get_eeg_reference(config),
        eog_channels=config.eog_channels,
        rest_epochs_duration=config.rest_epochs_duration,
        rest_epochs_overlap=config.rest_epochs_overlap,
        processing="filt" if config.regress_artifact is None else "regress",
        **_bids_kwargs(config=config),
    )
    return cfg


def main(*, config: SimpleNamespace) -> None:
    """Run ICA."""
    if config.spatial_filter != "ica":
        msg = "Skipping …"
        logger.info(**gen_log_kwargs(message=msg, emoji="skip"))
        return

    with get_parallel_backend(config.exec_params):
        parallel, run_func = parallel_func(
            find_ica_artifacts, exec_params=config.exec_params
        )
        logs = parallel(
            run_func(
                cfg=get_config(config=config, subject=subject),
                exec_params=config.exec_params,
                subject=subject,
                session=session,
            )
            for subject, sessions in get_subjects_sessions(config).items()
            for session in sessions
        )
    save_logs(config=config, logs=logs)<|MERGE_RESOLUTION|>--- conflicted
+++ resolved
@@ -159,23 +159,8 @@
 
     # ECG component detection
     epochs_ecg = None
-<<<<<<< HEAD
     ecg_ics: list[int] = []
     ecg_scores: FloatArrayT = np.zeros(0)
-    for ri, raw_fname in enumerate(raw_fnames):
-        # Have the channels needed to make ECG epochs
-        raw = mne.io.read_raw(raw_fname, preload=False)
-        # ECG epochs
-        if not (
-            "ecg" in raw.get_channel_types()
-            or "meg" in cfg.ch_types
-            or "mag" in cfg.ch_types
-        ):
-            msg = (
-                "No ECG or magnetometer channels are present, cannot "
-                "automate artifact detection for ECG."
-=======
-    ecg_ics, ecg_scores = [], []
     if cfg.ica_use_ecg_detection:
         for ri, raw_fname in enumerate(raw_fnames):
             # Have the channels needed to make ECG epochs
@@ -211,7 +196,6 @@
                 baseline=(None, -0.2),
                 tmin=-0.5,
                 tmax=0.5,
->>>>>>> 4bf3976a
             )
             del raw  # Free memory
             if len(these_ecg_epochs):
@@ -238,34 +222,8 @@
 
     # EOG component detection
     epochs_eog = None
-<<<<<<< HEAD
     eog_ics: list[int] = []
     eog_scores: FloatArrayT = np.zeros(0)
-    for ri, raw_fname in enumerate(raw_fnames):
-        raw = mne.io.read_raw_fif(raw_fname, preload=True)
-        if cfg.eog_channels:
-            ch_names = cfg.eog_channels
-            assert all([ch_name in raw.ch_names for ch_name in ch_names])
-        else:
-            eog_picks = mne.pick_types(raw.info, meg=False, eog=True)
-            ch_names = [raw.ch_names[pick] for pick in eog_picks]
-        if not ch_names:
-            msg = "No EOG channel is present, cannot automate IC detection for EOG."
-            logger.info(**gen_log_kwargs(message=msg))
-            break
-        elif ri == 0:
-            msg = "Creating EOG epochs …"
-            logger.info(**gen_log_kwargs(message=msg))
-        these_eog_epochs = create_eog_epochs(
-            raw,
-            ch_name=ch_names,
-            baseline=(None, -0.2),
-        )
-        if len(these_eog_epochs):
-            if epochs.reject is not None:
-                these_eog_epochs.drop_bad(reject=epochs.reject)
-=======
-    eog_ics = eog_scores = []
     if cfg.ica_use_eog_detection:
         for ri, raw_fname in enumerate(raw_fnames):
             raw = mne.io.read_raw_fif(raw_fname, preload=True)
@@ -287,7 +245,6 @@
                 ch_name=ch_names,
                 baseline=(None, -0.2),
             )
->>>>>>> 4bf3976a
             if len(these_eog_epochs):
                 if epochs.reject is not None:
                     these_eog_epochs.drop_bad(reject=epochs.reject)
@@ -386,13 +343,8 @@
 
     ecg_evoked = None if epochs_ecg is None else epochs_ecg.average()
     eog_evoked = None if epochs_eog is None else epochs_eog.average()
-<<<<<<< HEAD
-=======
 
     
-    ecg_scores = None if len(ecg_scores) == 0 else ecg_scores
-    eog_scores = None if len(eog_scores) == 0 else eog_scores
->>>>>>> 4bf3976a
 
     # Save ECG and EOG evokeds to disk.
     for artifact_name, artifact_evoked in zip(("ecg", "eog"), (ecg_evoked, eog_evoked)):
